--- conflicted
+++ resolved
@@ -413,388 +413,6 @@
 
 patchdir = $(guilemoduledir)/%D%/packages/patches
 dist_patch_DATA =						\
-<<<<<<< HEAD
-  gnu/packages/patches/4store-fix-buildsystem.patch		\
-  gnu/packages/patches/abiword-explictly-cast-bools.patch	\
-  gnu/packages/patches/abiword-wmf-version-lookup-fix.patch	\
-  gnu/packages/patches/acl-hurd-path-max.patch			\
-  gnu/packages/patches/aegis-constness-error.patch         	\
-  gnu/packages/patches/aegis-perl-tempdir1.patch           	\
-  gnu/packages/patches/aegis-perl-tempdir2.patch           	\
-  gnu/packages/patches/aegis-test-fixup-1.patch            	\
-  gnu/packages/patches/aegis-test-fixup-2.patch            	\
-  gnu/packages/patches/agg-am_c_prototype.patch			\
-  gnu/packages/patches/alsa-lib-mips-atomic-fix.patch		\
-  gnu/packages/patches/apr-skip-getservbyname-test.patch	\
-  gnu/packages/patches/arb-ldconfig.patch			\
-  gnu/packages/patches/ath9k-htc-firmware-binutils.patch	\
-  gnu/packages/patches/ath9k-htc-firmware-gcc.patch		\
-  gnu/packages/patches/ath9k-htc-firmware-objcopy.patch		\
-  gnu/packages/patches/audacity-fix-ffmpeg-binding.patch	\
-  gnu/packages/patches/automake-skip-amhello-tests.patch	\
-  gnu/packages/patches/automake-regexp-syntax.patch		\
-  gnu/packages/patches/avahi-localstatedir.patch		\
-  gnu/packages/patches/avidemux-install-to-lib.patch		\
-  gnu/packages/patches/avrdude-fix-libusb.patch			\
-  gnu/packages/patches/bash-completion-directories.patch	\
-  gnu/packages/patches/bigloo-gc-shebangs.patch			\
-  gnu/packages/patches/binutils-ld-new-dtags.patch		\
-  gnu/packages/patches/binutils-loongson-workaround.patch	\
-  gnu/packages/patches/byobu-writable-status.patch		\
-  gnu/packages/patches/calibre-drop-unrar.patch			\
-  gnu/packages/patches/calibre-no-updates-dialog.patch		\
-  gnu/packages/patches/cdparanoia-fpic.patch			\
-  gnu/packages/patches/chmlib-inttypes.patch			\
-  gnu/packages/patches/clang-libc-search-path.patch		\
-  gnu/packages/patches/clucene-pkgconfig.patch			\
-  gnu/packages/patches/cmake-fix-tests.patch			\
-  gnu/packages/patches/cpio-gets-undeclared.patch		\
-  gnu/packages/patches/cpio-CVE-2016-2037.patch			\
-  gnu/packages/patches/cpufrequtils-fix-aclocal.patch		\
-  gnu/packages/patches/crda-optional-gcrypt.patch		\
-  gnu/packages/patches/crossmap-allow-system-pysam.patch	\
-  gnu/packages/patches/csound-header-ordering.patch		\
-  gnu/packages/patches/cssc-gets-undeclared.patch               \
-  gnu/packages/patches/cssc-missing-include.patch               \
-  gnu/packages/patches/clucene-contribs-lib.patch               \
-  gnu/packages/patches/cursynth-wave-rand.patch			\
-  gnu/packages/patches/dbus-helper-search-path.patch		\
-  gnu/packages/patches/dealii-p4est-interface.patch		\
-  gnu/packages/patches/devil-fix-libpng.patch			\
-  gnu/packages/patches/dico-libtool-deterministic.patch		\
-  gnu/packages/patches/diffutils-gets-undeclared.patch		\
-  gnu/packages/patches/dfu-programmer-fix-libusb.patch		\
-  gnu/packages/patches/doc++-include-directives.patch		\
-  gnu/packages/patches/doc++-segfault-fix.patch			\
-  gnu/packages/patches/doxygen-test.patch			\
-  gnu/packages/patches/duplicity-piped-password.patch		\
-  gnu/packages/patches/duplicity-test_selection-tmp.patch	\
-  gnu/packages/patches/elfutils-tests-ptrace.patch		\
-  gnu/packages/patches/einstein-build.patch			\
-  gnu/packages/patches/emacs-exec-path.patch			\
-  gnu/packages/patches/emacs-scheme-complete-scheme-r5rs-info.patch	\
-  gnu/packages/patches/emacs-source-date-epoch.patch		\
-  gnu/packages/patches/eudev-rules-directory.patch		\
-  gnu/packages/patches/evilwm-lost-focus-bug.patch		\
-  gnu/packages/patches/fastcap-mulGlobal.patch			\
-  gnu/packages/patches/fastcap-mulSetup.patch			\
-  gnu/packages/patches/fasthenry-spAllocate.patch		\
-  gnu/packages/patches/fasthenry-spBuild.patch			\
-  gnu/packages/patches/fasthenry-spUtils.patch			\
-  gnu/packages/patches/fasthenry-spSolve.patch			\
-  gnu/packages/patches/fasthenry-spFactor.patch			\
-  gnu/packages/patches/findutils-localstatedir.patch		\
-  gnu/packages/patches/findutils-test-xargs.patch		\
-  gnu/packages/patches/flashrom-use-libftdi1.patch		\
-  gnu/packages/patches/flint-ldconfig.patch			\
-  gnu/packages/patches/fltk-shared-lib-defines.patch		\
-  gnu/packages/patches/fltk-xfont-on-demand.patch		\
-  gnu/packages/patches/fontforge-svg-modtime.patch		\
-  gnu/packages/patches/fossil-test-fixes.patch			\
-  gnu/packages/patches/freeimage-CVE-2015-0852.patch		\
-  gnu/packages/patches/gawk-fts-test.patch			\
-  gnu/packages/patches/gawk-shell.patch				\
-  gnu/packages/patches/gcc-arm-link-spec-fix.patch		\
-  gnu/packages/patches/gcc-cross-environment-variables.patch	\
-  gnu/packages/patches/gcc-libvtv-runpath.patch			\
-  gnu/packages/patches/gcc-5.0-libvtv-runpath.patch		\
-  gnu/packages/patches/gd-CVE-2016-3074.patch			\
-  gnu/packages/patches/geoclue-config.patch			\
-  gnu/packages/patches/ghostscript-CVE-2015-3228.patch		\
-  gnu/packages/patches/ghostscript-runpath.patch		\
-  gnu/packages/patches/glib-networking-ssl-cert-file.patch	\
-  gnu/packages/patches/glib-tests-timer.patch			\
-  gnu/packages/patches/glibc-bootstrap-system.patch		\
-  gnu/packages/patches/glibc-ldd-x86_64.patch			\
-  gnu/packages/patches/glibc-locales.patch			\
-  gnu/packages/patches/glibc-o-largefile.patch			\
-  gnu/packages/patches/glibc-versioned-locpath.patch		\
-  gnu/packages/patches/gmp-arm-asm-nothumb.patch		\
-  gnu/packages/patches/gmp-faulty-test.patch			\
-  gnu/packages/patches/gnome-tweak-tool-search-paths.patch	\
-  gnu/packages/patches/gnucash-price-quotes-perl.patch		\
-  gnu/packages/patches/gobject-introspection-absolute-shlib-path.patch \
-  gnu/packages/patches/gobject-introspection-cc.patch		\
-  gnu/packages/patches/gobject-introspection-girepository.patch	\
-  gnu/packages/patches/grep-timing-sensitive-test.patch		\
-  gnu/packages/patches/grub-CVE-2015-8370.patch			\
-  gnu/packages/patches/grub-gets-undeclared.patch		\
-  gnu/packages/patches/grub-freetype.patch			\
-  gnu/packages/patches/guile-1.8-cpp-4.5.patch			\
-  gnu/packages/patches/guile-arm-fixes.patch			\
-  gnu/packages/patches/guile-default-utf8.patch			\
-  gnu/packages/patches/guile-linux-syscalls.patch		\
-  gnu/packages/patches/guile-present-coding.patch		\
-  gnu/packages/patches/guile-relocatable.patch			\
-  gnu/packages/patches/guile-rsvg-pkgconfig.patch		\
-  gnu/packages/patches/gtk2-respect-GUIX_GTK2_PATH.patch	\
-  gnu/packages/patches/gtk2-theme-paths.patch			\
-  gnu/packages/patches/gtk3-respect-GUIX_GTK3_PATH.patch	\
-  gnu/packages/patches/gtkglext-disable-disable-deprecated.patch \
-  gnu/packages/patches/hdf5-config-date.patch			\
-  gnu/packages/patches/hop-bigloo-4.0b.patch			\
-  gnu/packages/patches/hop-linker-flags.patch			\
-  gnu/packages/patches/hydra-automake-1.15.patch		\
-  gnu/packages/patches/hydra-disable-darcs-test.patch		\
-  gnu/packages/patches/hypre-doc-tables.patch			\
-  gnu/packages/patches/hypre-ldflags.patch			\
-  gnu/packages/patches/icecat-avoid-bundled-includes.patch	\
-  gnu/packages/patches/icu4c-CVE-2014-6585.patch		\
-  gnu/packages/patches/icu4c-CVE-2015-1270.patch		\
-  gnu/packages/patches/icu4c-CVE-2015-4760.patch		\
-  gnu/packages/patches/ilmbase-fix-tests.patch			\
-  gnu/packages/patches/inkscape-drop-wait-for-targets.patch	\
-  gnu/packages/patches/irrlicht-mesa-10.patch			\
-  gnu/packages/patches/jasper-CVE-2007-2721.patch		\
-  gnu/packages/patches/jasper-CVE-2008-3520.patch		\
-  gnu/packages/patches/jasper-CVE-2008-3522.patch		\
-  gnu/packages/patches/jasper-CVE-2011-4516-and-CVE-2011-4517.patch \
-  gnu/packages/patches/jasper-CVE-2014-8137.patch		\
-  gnu/packages/patches/jasper-CVE-2014-8138.patch		\
-  gnu/packages/patches/jasper-CVE-2014-8157.patch		\
-  gnu/packages/patches/jasper-CVE-2014-8158.patch		\
-  gnu/packages/patches/jasper-CVE-2014-9029.patch		\
-  gnu/packages/patches/jasper-CVE-2016-1577.patch		\
-  gnu/packages/patches/jasper-CVE-2016-1867.patch		\
-  gnu/packages/patches/jasper-CVE-2016-2089.patch		\
-  gnu/packages/patches/jasper-CVE-2016-2116.patch		\
-  gnu/packages/patches/jbig2dec-ignore-testtest.patch		\
-  gnu/packages/patches/kmod-module-directory.patch		\
-  gnu/packages/patches/ldc-disable-tests.patch			\
-  gnu/packages/patches/lftp-dont-save-unknown-host-fingerprint.patch \
-  gnu/packages/patches/liba52-enable-pic.patch			\
-  gnu/packages/patches/liba52-link-with-libm.patch		\
-  gnu/packages/patches/liba52-set-soname.patch			\
-  gnu/packages/patches/liba52-use-mtune-not-mcpu.patch		\
-  gnu/packages/patches/libbonobo-activation-test-race.patch	\
-  gnu/packages/patches/libcanberra-sound-theme-freedesktop.patch \
-  gnu/packages/patches/libcmis-fix-test-onedrive.patch		\
-  gnu/packages/patches/libdrm-symbol-check.patch		\
-  gnu/packages/patches/libevent-dns-tests.patch			\
-  gnu/packages/patches/libextractor-ffmpeg-3.patch		\
-  gnu/packages/patches/libmtp-devices.patch			\
-  gnu/packages/patches/liboop-mips64-deplibs-fix.patch		\
-  gnu/packages/patches/libotr-test-auth-fix.patch		\
-  gnu/packages/patches/liblxqt-include.patch			\
-  gnu/packages/patches/libmad-armv7-thumb-pt1.patch		\
-  gnu/packages/patches/libmad-armv7-thumb-pt2.patch		\
-  gnu/packages/patches/libmad-frame-length.patch		\
-  gnu/packages/patches/libmad-mips-newgcc.patch			\
-  gnu/packages/patches/libssh-0.6.5-CVE-2016-0739.patch		\
-  gnu/packages/patches/libtheora-config-guess.patch		\
-  gnu/packages/patches/libtiff-CVE-2015-8665+CVE-2015-8683.patch \
-  gnu/packages/patches/libtiff-oob-accesses-in-decode.patch	\
-  gnu/packages/patches/libtiff-oob-write-in-nextdecode.patch	\
-  gnu/packages/patches/libtool-skip-tests2.patch		\
-  gnu/packages/patches/libunwind-CVE-2015-3239.patch		\
-  gnu/packages/patches/libwmf-CAN-2004-0941.patch		\
-  gnu/packages/patches/libwmf-CVE-2006-3376.patch		\
-  gnu/packages/patches/libwmf-CVE-2007-0455.patch		\
-  gnu/packages/patches/libwmf-CVE-2007-2756.patch		\
-  gnu/packages/patches/libwmf-CVE-2007-3472.patch		\
-  gnu/packages/patches/libwmf-CVE-2007-3473.patch		\
-  gnu/packages/patches/libwmf-CVE-2007-3477.patch		\
-  gnu/packages/patches/libwmf-CVE-2009-1364.patch		\
-  gnu/packages/patches/libwmf-CVE-2009-3546.patch		\
-  gnu/packages/patches/libwmf-CVE-2015-0848+CVE-2015-4588.patch	\
-  gnu/packages/patches/libwmf-CVE-2015-4695.patch		\
-  gnu/packages/patches/libwmf-CVE-2015-4696.patch		\
-  gnu/packages/patches/libxslt-CVE-2015-7995.patch		\
-  gnu/packages/patches/libxslt-generated-ids.patch		\
-  gnu/packages/patches/libxslt-remove-date-timestamps.patch	\
-  gnu/packages/patches/lirc-localstatedir.patch			\
-  gnu/packages/patches/lm-sensors-hwmon-attrs.patch		\
-  gnu/packages/patches/lua-pkgconfig.patch                      \
-  gnu/packages/patches/lua51-liblua-so.patch                    \
-  gnu/packages/patches/lua52-liblua-so.patch                    \
-  gnu/packages/patches/luajit-no_ldconfig.patch			\
-  gnu/packages/patches/luajit-symlinks.patch			\
-  gnu/packages/patches/luit-posix.patch				\
-  gnu/packages/patches/m4-gets-undeclared.patch			\
-  gnu/packages/patches/make-impure-dirs.patch			\
-  gnu/packages/patches/mars-install.patch			\
-  gnu/packages/patches/mars-sfml-2.3.patch			\
-  gnu/packages/patches/matplotlib-setupext-tk.patch		\
-  gnu/packages/patches/maxima-defsystem-mkdir.patch		\
-  gnu/packages/patches/mcron-install.patch			\
-  gnu/packages/patches/mhash-keygen-test-segfault.patch		\
-  gnu/packages/patches/mit-krb5-CVE-2015-8629.patch		\
-  gnu/packages/patches/mit-krb5-CVE-2015-8630.patch		\
-  gnu/packages/patches/mit-krb5-CVE-2015-8631.patch		\
-  gnu/packages/patches/mit-krb5-init-context-null-spnego.patch	\
-  gnu/packages/patches/mpc123-initialize-ao.patch		\
-  gnu/packages/patches/mplayer2-theora-fix.patch		\
-  gnu/packages/patches/module-init-tools-moduledir.patch	\
-  gnu/packages/patches/mumps-build-parallelism.patch		\
-  gnu/packages/patches/mupen64plus-ui-console-notice.patch	\
-  gnu/packages/patches/mutt-store-references.patch		\
-  gnu/packages/patches/net-tools-bitrot.patch			\
-  gnu/packages/patches/netcdf-config-date.patch			\
-  gnu/packages/patches/ngircd-handle-zombies.patch		\
-  gnu/packages/patches/ngircd-no-dns-in-tests.patch		\
-  gnu/packages/patches/ninja-tests.patch			\
-  gnu/packages/patches/ninja-zero-mtime.patch			\
-  gnu/packages/patches/nss-pkgconfig.patch			\
-  gnu/packages/patches/nvi-assume-preserve-path.patch		\
-  gnu/packages/patches/nvi-dbpagesize-binpower.patch		\
-  gnu/packages/patches/nvi-db4.patch				\
-  gnu/packages/patches/ocaml-CVE-2015-8869.patch		\
-  gnu/packages/patches/ocaml-findlib-make-install.patch	\
-  gnu/packages/patches/openexr-missing-samples.patch		\
-  gnu/packages/patches/openimageio-boost-1.60.patch		\
-  gnu/packages/patches/openjpeg-CVE-2015-6581.patch		\
-  gnu/packages/patches/openjpeg-use-after-free-fix.patch	\
-  gnu/packages/patches/openssh-CVE-2015-8325.patch		\
-  gnu/packages/patches/openssl-runpath.patch			\
-  gnu/packages/patches/openssl-c-rehash-in.patch		\
-  gnu/packages/patches/orpheus-cast-errors-and-includes.patch	\
-  gnu/packages/patches/ots-no-include-missing-file.patch	\
-  gnu/packages/patches/patchelf-page-size.patch			\
-  gnu/packages/patches/patchelf-rework-for-arm.patch		\
-  gnu/packages/patches/patchutils-xfail-gendiff-tests.patch	\
-  gnu/packages/patches/patch-hurd-path-max.patch		\
-  gnu/packages/patches/pcre-CVE-2016-3191.patch			\
-  gnu/packages/patches/perl-CVE-2015-8607.patch			\
-  gnu/packages/patches/perl-CVE-2016-2381.patch			\
-  gnu/packages/patches/perl-autosplit-default-time.patch	\
-  gnu/packages/patches/perl-deterministic-ordering.patch	\
-  gnu/packages/patches/perl-finance-quote-unuse-mozilla-ca.patch \
-  gnu/packages/patches/perl-gd-options-passthrough-and-fontconfig.patch \
-  gnu/packages/patches/perl-io-socket-ssl-openssl-1.0.2f-fix.patch \
-  gnu/packages/patches/perl-net-amazon-s3-moose-warning.patch	\
-  gnu/packages/patches/perl-net-ssleay-disable-ede-test.patch	\
-  gnu/packages/patches/perl-no-build-time.patch			\
-  gnu/packages/patches/perl-no-sys-dirs.patch			\
-  gnu/packages/patches/perl-module-pluggable-search.patch	\
-  gnu/packages/patches/perl-source-date-epoch.patch		\
-  gnu/packages/patches/pidgin-add-search-path.patch		\
-  gnu/packages/patches/pinball-const-fix.patch			\
-  gnu/packages/patches/pinball-cstddef.patch			\
-  gnu/packages/patches/pinball-missing-separators.patch		\
-  gnu/packages/patches/pinball-src-deps.patch			\
-  gnu/packages/patches/pinball-system-ltdl.patch		\
-  gnu/packages/patches/pingus-sdl-libs-config.patch		\
-  gnu/packages/patches/plink-1.07-unclobber-i.patch		\
-  gnu/packages/patches/plotutils-libpng-jmpbuf.patch		\
-  gnu/packages/patches/polkit-drop-test.patch			\
-  gnu/packages/patches/portaudio-audacity-compat.patch		\
-  gnu/packages/patches/portmidi-modular-build.patch		\
-  gnu/packages/patches/procmail-ambiguous-getline-debian.patch  \
-  gnu/packages/patches/procps-non-linux.patch			\
-  gnu/packages/patches/pt-scotch-build-parallelism.patch	\
-  gnu/packages/patches/pulseaudio-fix-mult-test.patch		\
-  gnu/packages/patches/pulseaudio-longer-test-timeout.patch	\
-  gnu/packages/patches/pycairo-wscript.patch			\
-  gnu/packages/patches/pybugz-encode-error.patch		\
-  gnu/packages/patches/pybugz-stty.patch			\
-  gnu/packages/patches/pygpgme-disable-problematic-tests.patch  \
-  gnu/packages/patches/pyqt-configure.patch			\
-  gnu/packages/patches/python-2-deterministic-build-info.patch	\
-  gnu/packages/patches/python-2.7-search-paths.patch		\
-  gnu/packages/patches/python-2.7-source-date-epoch.patch	\
-  gnu/packages/patches/python-3-deterministic-build-info.patch	\
-  gnu/packages/patches/python-3-search-paths.patch		\
-  gnu/packages/patches/python-disable-ssl-test.patch		\
-  gnu/packages/patches/python-fix-tests.patch			\
-  gnu/packages/patches/python-ipython-inputhook-ctype.patch	\
-  gnu/packages/patches/python-rarfile-fix-tests.patch		\
-  gnu/packages/patches/python2-rdflib-drop-sparqlwrapper.patch	\
-  gnu/packages/patches/python-configobj-setuptools.patch	\
-  gnu/packages/patches/python-paste-remove-website-test.patch	\
-  gnu/packages/patches/python-paste-remove-timing-test.patch	\
-  gnu/packages/patches/python2-pygobject-2-gi-info-type-error-domain.patch \
-  gnu/packages/patches/qt4-ldflags.patch			\
-  gnu/packages/patches/ratpoison-shell.patch			\
-  gnu/packages/patches/readline-link-ncurses.patch		\
-  gnu/packages/patches/ripperx-missing-file.patch		\
-  gnu/packages/patches/rsem-makefile.patch			\
-  gnu/packages/patches/ruby-symlinkfix.patch                    \
-  gnu/packages/patches/sed-hurd-path-max.patch			\
-  gnu/packages/patches/scheme48-tests.patch			\
-  gnu/packages/patches/scotch-test-threading.patch		\
-  gnu/packages/patches/sdl-libx11-1.6.patch			\
-  gnu/packages/patches/serf-comment-style-fix.patch		\
-  gnu/packages/patches/serf-deflate-buckets-test-fix.patch	\
-  gnu/packages/patches/slim-session.patch			\
-  gnu/packages/patches/slim-config.patch			\
-  gnu/packages/patches/slim-sigusr1.patch			\
-  gnu/packages/patches/slurm-configure-remove-nonfree-contribs.patch \
-  gnu/packages/patches/soprano-find-clucene.patch		\
-  gnu/packages/patches/sudo-CVE-2015-5602.patch			\
-  gnu/packages/patches/superlu-dist-scotchmetis.patch		\
-  gnu/packages/patches/synfig-build-fix.patch			\
-  gnu/packages/patches/tar-skip-unreliable-tests.patch		\
-  gnu/packages/patches/tcl-mkindex-deterministic.patch		\
-  gnu/packages/patches/tclxml-3.2-install.patch			\
-  gnu/packages/patches/tcsh-fix-autotest.patch			\
-  gnu/packages/patches/texi2html-document-encoding.patch	\
-  gnu/packages/patches/texi2html-i18n.patch			\
-  gnu/packages/patches/tidy-CVE-2015-5522+5523.patch		\
-  gnu/packages/patches/tinyxml-use-stl.patch			\
-  gnu/packages/patches/tk-find-library.patch			\
-  gnu/packages/patches/ttf2eot-cstddef.patch			\
-  gnu/packages/patches/ttfautohint-source-date-epoch.patch	\
-  gnu/packages/patches/tophat-build-with-later-seqan.patch	\
-  gnu/packages/patches/torsocks-dns-test.patch			\
-  gnu/packages/patches/totem-debug-format-fix.patch		\
-  gnu/packages/patches/unzip-CVE-2014-8139.patch		\
-  gnu/packages/patches/unzip-CVE-2014-8140.patch		\
-  gnu/packages/patches/unzip-CVE-2014-8141.patch		\
-  gnu/packages/patches/unzip-CVE-2014-9636.patch		\
-  gnu/packages/patches/unzip-CVE-2015-7696.patch		\
-  gnu/packages/patches/unzip-CVE-2015-7697.patch		\
-  gnu/packages/patches/unzip-allow-greater-hostver-values.patch	\
-  gnu/packages/patches/unzip-attribs-overflow.patch		\
-  gnu/packages/patches/unzip-overflow-on-invalid-input.patch	\
-  gnu/packages/patches/unzip-format-secure.patch		\
-  gnu/packages/patches/unzip-initialize-symlink-flag.patch	\
-  gnu/packages/patches/unzip-overflow-long-fsize.patch		\
-  gnu/packages/patches/unzip-remove-build-date.patch		\
-  gnu/packages/patches/util-linux-tests.patch			\
-  gnu/packages/patches/upower-builddir.patch			\
-  gnu/packages/patches/valgrind-enable-arm.patch		\
-  gnu/packages/patches/vorbis-tools-CVE-2015-6749.patch		\
-  gnu/packages/patches/vpnc-script.patch			\
-  gnu/packages/patches/vtk-mesa-10.patch			\
-  gnu/packages/patches/w3m-libgc.patch				\
-  gnu/packages/patches/w3m-force-ssl_verify_server-on.patch	\
-  gnu/packages/patches/w3m-disable-sslv2-and-sslv3.patch	\
-  gnu/packages/patches/w3m-disable-weak-ciphers.patch		\
-  gnu/packages/patches/weechat-python.patch			\
-  gnu/packages/patches/weex-vacopy.patch			\
-  gnu/packages/patches/wicd-bitrate-none-fix.patch		\
-  gnu/packages/patches/wicd-get-selected-profile-fix.patch	\
-  gnu/packages/patches/wicd-urwid-1.3.patch			\
-  gnu/packages/patches/wicd-wpa2-ttls.patch			\
-  gnu/packages/patches/wmctrl-64-fix.patch			\
-  gnu/packages/patches/woff2-libbrotli.patch			\
-  gnu/packages/patches/wpa-supplicant-CVE-2015-5310.patch	\
-  gnu/packages/patches/wpa-supplicant-CVE-2015-5314.patch	\
-  gnu/packages/patches/wpa-supplicant-CVE-2015-5315.patch	\
-  gnu/packages/patches/wpa-supplicant-CVE-2015-5316.patch	\
-  gnu/packages/patches/wpa-supplicant-CVE-2016-4476.patch	\
-  gnu/packages/patches/wpa-supplicant-CVE-2016-4477-pt1.patch	\
-  gnu/packages/patches/wpa-supplicant-CVE-2016-4477-pt2.patch	\
-  gnu/packages/patches/wpa-supplicant-CVE-2016-4477-pt3.patch	\
-  gnu/packages/patches/wpa-supplicant-CVE-2016-4477-pt4.patch	\
-  gnu/packages/patches/xdotool-fix-makefile.patch               \
-  gnu/packages/patches/xf86-video-ark-remove-mibstore.patch	\
-  gnu/packages/patches/xf86-video-ast-remove-mibstore.patch	\
-  gnu/packages/patches/xf86-video-geode-glibc-2.20.patch	\
-  gnu/packages/patches/xf86-video-glint-remove-mibstore.patch	\
-  gnu/packages/patches/xf86-video-i128-remove-mibstore.patch	\
-  gnu/packages/patches/xf86-video-intel-compat-api.patch	\
-  gnu/packages/patches/xf86-video-intel-glibc-2.20.patch	\
-  gnu/packages/patches/xf86-video-mach64-glibc-2.20.patch	\
-  gnu/packages/patches/xf86-video-nv-remove-mibstore.patch	\
-  gnu/packages/patches/xf86-video-openchrome-glibc-2.20.patch	\
-  gnu/packages/patches/xf86-video-tga-remove-mibstore.patch	\
-  gnu/packages/patches/xfce4-panel-plugins.patch		\
-  gnu/packages/patches/xfce4-session-fix-xflock4.patch		\
-  gnu/packages/patches/xfce4-settings-defaults.patch		\
-  gnu/packages/patches/xmodmap-asprintf.patch 			\
-  gnu/packages/patches/zathura-plugindir-environment-variable.patch
-=======
   %D%/packages/patches/4store-fix-buildsystem.patch		\
   %D%/packages/patches/a2ps-CVE-2001-1593.patch	\
   %D%/packages/patches/a2ps-CVE-2014-0466.patch	\
@@ -862,7 +480,6 @@
   %D%/packages/patches/emacs-source-date-epoch.patch		\
   %D%/packages/patches/eudev-rules-directory.patch		\
   %D%/packages/patches/evilwm-lost-focus-bug.patch		\
-  %D%/packages/patches/expat-CVE-2015-1283.patch		\
   %D%/packages/patches/expat-CVE-2015-1283-refix.patch		\
   %D%/packages/patches/expat-CVE-2016-0718.patch		\
   %D%/packages/patches/fastcap-mulGlobal.patch			\
@@ -893,12 +510,9 @@
   %D%/packages/patches/ghostscript-runpath.patch		\
   %D%/packages/patches/glib-networking-ssl-cert-file.patch	\
   %D%/packages/patches/glib-tests-timer.patch			\
-  %D%/packages/patches/glibc-CVE-2015-7547.patch		\
   %D%/packages/patches/glibc-bootstrap-system.patch		\
-  %D%/packages/patches/glibc-hurd-extern-inline.patch		\
   %D%/packages/patches/glibc-ldd-x86_64.patch			\
   %D%/packages/patches/glibc-locales.patch			\
-  %D%/packages/patches/glibc-locale-incompatibility.patch	\
   %D%/packages/patches/glibc-o-largefile.patch			\
   %D%/packages/patches/glibc-versioned-locpath.patch		\
   %D%/packages/patches/gmp-arm-asm-nothumb.patch		\
@@ -961,11 +575,6 @@
   %D%/packages/patches/liba52-link-with-libm.patch		\
   %D%/packages/patches/liba52-set-soname.patch			\
   %D%/packages/patches/liba52-use-mtune-not-mcpu.patch		\
-  %D%/packages/patches/libarchive-bsdtar-test.patch		\
-  %D%/packages/patches/libarchive-CVE-2013-0211.patch		\
-  %D%/packages/patches/libarchive-CVE-2016-1541.patch		\
-  %D%/packages/patches/libarchive-fix-lzo-test-case.patch	\
-  %D%/packages/patches/libarchive-mtree-filename-length-fix.patch \
   %D%/packages/patches/libbonobo-activation-test-race.patch	\
   %D%/packages/patches/libcanberra-sound-theme-freedesktop.patch \
   %D%/packages/patches/libcmis-fix-test-onedrive.patch		\
@@ -1002,7 +611,6 @@
   %D%/packages/patches/libwmf-CVE-2015-4696.patch		\
   %D%/packages/patches/libxslt-CVE-2015-7995.patch		\
   %D%/packages/patches/lirc-localstatedir.patch			\
-  %D%/packages/patches/libpthread-glibc-preparation.patch	\
   %D%/packages/patches/lm-sensors-hwmon-attrs.patch		\
   %D%/packages/patches/lua-CVE-2014-5461.patch                      \
   %D%/packages/patches/lua-pkgconfig.patch                      \
@@ -1133,7 +741,6 @@
   %D%/packages/patches/t1lib-CVE-2010-2642.patch		\
   %D%/packages/patches/t1lib-CVE-2011-0764.patch		\
   %D%/packages/patches/t1lib-CVE-2011-1552+CVE-2011-1553+CVE-2011-1554.patch		\
-  %D%/packages/patches/tar-d_ino_in_dirent-fix.patch		\
   %D%/packages/patches/tar-skip-unreliable-tests.patch		\
   %D%/packages/patches/tcl-mkindex-deterministic.patch		\
   %D%/packages/patches/tclxml-3.2-install.patch			\
@@ -1213,7 +820,6 @@
   %D%/packages/patches/xmodmap-asprintf.patch 			\
   %D%/packages/patches/libyaml-CVE-2014-9130.patch 		\
   %D%/packages/patches/zathura-plugindir-environment-variable.patch
->>>>>>> f82c5853
 
 MISC_DISTRO_FILES =				\
   %D%/packages/ld-wrapper.in

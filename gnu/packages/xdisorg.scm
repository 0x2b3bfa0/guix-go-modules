;;; GNU Guix --- Functional package management for GNU
;;; Copyright © 2013, 2014 Andreas Enge <andreas@enge.fr>
;;; Copyright © 2014, 2015, 2016 Mark H Weaver <mhw@netris.org>
;;; Copyright © 2014 Eric Bavier <bavier@member.fsf.org>
;;; Copyright © 2014, 2015, 2016 Alex Kost <alezost@gmail.com>
;;; Copyright © 2013, 2015, 2017, 2018 Ludovic Courtès <ludo@gnu.org>
;;; Copyright © 2015, 2016 Mathieu Lirzin <mthl@gnu.org>
;;; Copyright © 2015 Alexander I.Grafov <grafov@gmail.com>
;;; Copyright © 2015 Andy Wingo <wingo@igalia.com>
;;; Copyright © 2015 xd1le <elisp.vim@gmail.com>
;;; Copyright © 2015 Florian Paul Schmidt <mista.tapas@gmx.net>
;;; Copyright © 2016 Christopher Allan Webber <cwebber@dustycloud.org>
;;; Copyright © 2016 Ricardo Wurmus <rekado@elephly.net>
;;; Copyright © 2016, 2017 Efraim Flashner <efraim@flashner.co.il>
;;; Copyright © 2016 Leo Famulari <leo@famulari.name>
;;; Copyright © 2016 Alex Kost <alezost@gmail.com>
;;; Copyright © 2016, 2017 Marius Bakke <mbakke@fastmail.com>
;;; Copyright © 2016 Petter <petter@mykolab.ch>
;;; Copyright © 2017 Mekeor Melire <mekeor.melire@gmail.com>
;;; Copyright © 2017 Nils Gillmann <ng0@n0.is>
;;; Copyright © 2017, 2018 Tobias Geerinckx-Rice <me@tobias.gr>
;;; Copyright © 2017 Marek Benc <dusxmt@gmx.com>
;;; Copyright © 2017 Mike Gerwitz <mtg@gnu.org>
;;; Copyright © 2018 Thomas Sigurdsen <tonton@riseup.net>
<<<<<<< HEAD
;;; Copyright © 2018 Rutger Helling <rhelling@mykolab.com>
=======
;;; Copyright © 2018 Pierre Neidhardt <ambrevar@gmail.com>
>>>>>>> 6321ce42
;;;
;;; This file is part of GNU Guix.
;;;
;;; GNU Guix is free software; you can redistribute it and/or modify it
;;; under the terms of the GNU General Public License as published by
;;; the Free Software Foundation; either version 3 of the License, or (at
;;; your option) any later version.
;;;
;;; GNU Guix is distributed in the hope that it will be useful, but
;;; WITHOUT ANY WARRANTY; without even the implied warranty of
;;; MERCHANTABILITY or FITNESS FOR A PARTICULAR PURPOSE.  See the
;;; GNU General Public License for more details.
;;;
;;; You should have received a copy of the GNU General Public License
;;; along with GNU Guix.  If not, see <http://www.gnu.org/licenses/>.

(define-module (gnu packages xdisorg)
  #:use-module ((guix licenses) #:prefix license:)
  #:use-module (guix packages)
  #:use-module (guix download)
  #:use-module (guix git-download)
  #:use-module (guix utils)
  #:use-module (guix build-system cmake)
  #:use-module (guix build-system gnu)
  #:use-module (guix build-system glib-or-gtk)
  #:use-module (guix build-system python)
  #:use-module (gnu packages)
  #:use-module (gnu packages documentation)
  #:use-module (gnu packages algebra)
  #:use-module (gnu packages autotools)
  #:use-module (gnu packages check)
  #:use-module (gnu packages compression)
  #:use-module (gnu packages image)
  #:use-module (gnu packages pkg-config)
  #:use-module (gnu packages flex)
  #:use-module (gnu packages gettext)
  #:use-module (gnu packages gl)
  #:use-module (gnu packages glib)
  #:use-module (gnu packages gnome)
  #:use-module (gnu packages icu4c)
  #:use-module (gnu packages maths)
  #:use-module (gnu packages m4)
  #:use-module (gnu packages ncurses)
  #:use-module (gnu packages perl)
  #:use-module (gnu packages python)
  #:use-module (gnu packages linux)
  #:use-module (gnu packages gl)
  #:use-module (gnu packages guile)
  #:use-module (gnu packages xml)
  #:use-module (gnu packages gtk)
  #:use-module (gnu packages xorg)
  #:use-module (gnu packages bison)
  #:use-module (ice-9 match))

;; packages outside the x.org system proper

(define-public arandr
  (package
    (name "arandr")
    (version "0.1.9")
    (source (origin
              (method url-fetch)
              (uri (string-append "http://christian.amsuess.com/tools/" name
                                  "/files/" name "-" version ".tar.gz"))
              (sha256
               (base32
                "1i3f1agixxbfy4kxikb2b241p7c2lg73cl9wqfvlwz3q6zf5faxv"))
              (modules '((guix build utils)))
              (snippet
               '(begin
                  ;; Do not record a timestamp and file name in gzipped man
                  ;; pages (this is equivalent to 'gzip --no-name'.)
                  (substitute* "setup.py"
                    (("gzip\\.open\\(gzfile, 'w', 9\\)")
                     "gzip.GzipFile('', 'wb', 9, open(gzfile, 'wb'), 0.)"))
                  #t))))
    (build-system python-build-system)
    (arguments
     `(#:python ,python-2     ;incompatible with python 3
       #:phases
       (modify-phases %standard-phases
         (add-before 'build 'configure
           (lambda* (#:key inputs #:allow-other-keys)
             (substitute* "screenlayout/xrandr.py"
               (("\"xrandr\"") (string-append "\"" (assoc-ref inputs "xrandr")
                                              "/bin/xrandr\"")))
             #t)))
       #:tests? #f)) ;no tests
    (inputs `(("pygtk" ,python2-pygtk)
              ("xrandr" ,xrandr)))
    (native-inputs `(("gettext"           ,gettext-minimal)
                     ("python-docutils"   ,python2-docutils)))
    (home-page "https://christian.amsuess.com/tools/arandr/")
    (synopsis "Another RandR graphical user interface")
    ;; TRANSLATORS: "X11 resize-and-rotate" should not be translated.
    (description "ARandR is designed to provide a simple visual front end for
the X11 resize-and-rotate (RandR) extension.  Relative monitor positions are
shown graphically and can be changed in a drag-and-drop way.  Configurations
are saved as executable shell scripts which can be loaded without using this
program.")
    (license license:gpl3+)))

(define-public xclip
  (package
    (name "xclip")
    (version "0.13")
    (source
      (origin
        (method url-fetch)
        (uri (string-append "https://github.com/astrand/xclip"
                            "/archive/" version ".tar.gz"))
        (file-name (string-append name "-" version ".tar.gz"))
        (sha256
          (base32
           "0n7pczk9vv30zf8qfln8ba3hnif9yfdxg0m84djac469wc28hnya"))))
    (build-system gnu-build-system)
    (arguments
     '(#:tests? #f))                              ;there is no test suite
    (native-inputs
     `(("autoconf" ,autoconf)
       ("automake" ,automake)))
    (inputs `(("libxmu" ,libxmu)
              ("libxt" ,libxt)))
    (home-page "https://github.com/astrand/xclip")
    (synopsis "Command line interface to X11 clipboard")
    (description "Xclip is a command line interface to the X11 clipboard.  It
can also be used for copying files, as an alternative to sftp/scp, thus
avoiding password prompts when X11 forwarding has already been setup.")
    (license license:gpl2+)))

(define-public libxkbcommon
  (package
    (name "libxkbcommon")
    (version "0.8.0")
    (source (origin
             (method url-fetch)
             (uri (string-append "https://xkbcommon.org/download/" name "-"
                                 version ".tar.xz"))
             (sha256
              (base32
               "0vgy84vfbig5bqznr137h5arjidnfwrxrdli0pxyn2jfn1fjcag8"))))
    (build-system gnu-build-system)
    (inputs
     `(("libx11" ,libx11)
       ("libxcb" ,libxcb)
       ("xkeyboard-config" ,xkeyboard-config)))
    (native-inputs
     `(("bison" ,bison)
       ("pkg-config" ,pkg-config)))
    (arguments
     `(#:configure-flags
       (list (string-append "--with-xkb-config-root="
                            (assoc-ref %build-inputs "xkeyboard-config")
                            "/share/X11/xkb")
             (string-append "--with-x-locale-root="
                            (assoc-ref %build-inputs "libx11")
                            "/share/X11/locale"))))
    (home-page "https://xkbcommon.org/")
    (synopsis "Library to handle keyboard descriptions")
    (description "Xkbcommon is a library to handle keyboard descriptions,
including loading them from disk, parsing them and handling their
state.  It is mainly meant for client toolkits, window systems, and other
system applications; currently that includes Wayland, kmscon, GTK+, Qt,
Clutter, and more.  Despite the name, it is not currently used by anything
X11 (yet).")
    (license (license:x11-style "file://COPYING"
                                "See 'COPYING' in the distribution."))))

(define-public libfakekey
  (package
    (name "libfakekey")
    (version "0.1")
    (source
      (origin
        (method url-fetch)
        (uri (string-append "https://downloads.yoctoproject.org/releases"
                            "/matchbox/libfakekey/" version "/libfakekey-"
                            version ".tar.bz2"))
        (sha256
         (base32
          "1501l0bflcrhqbf12n7a7cqilvr0w4xawxw0vw75p2940nkl4464"))))
    (build-system gnu-build-system)
    (arguments
     `(#:make-flags (list "AM_LDFLAGS=-lX11")))
    (native-inputs
     `(("pkg-config" ,pkg-config)))
    (inputs
     `(("libxtst" ,libxtst)
       ("libx11" ,libx11)))
    (home-page "https://www.yoctoproject.org/tools-resources/projects/matchbox")
    (synopsis "X virtual keyboard library")
    (description
     "Libfakekey is a virtual keyboard library for X.")
    (license license:gpl2)))

(define-public xdotool
  (package
    (name "xdotool")
    (version "3.20150503.1")
    (source
      (origin
        (method url-fetch)
        (uri (string-append
              "https://github.com/jordansissel/xdotool/releases/download/v"
              version "/xdotool-" version ".tar.gz"))
        (sha256
          (base32
           "1lcngsw33fy9my21rdiz1gs474bfdqcfxjrnfggbx4aypn1nhcp8"))
        (patches (search-patches "xdotool-fix-makefile.patch"))))
    (build-system gnu-build-system)
    (arguments
     '(#:tests? #f ; Test suite requires a lot of black magic
       #:phases
       (modify-phases %standard-phases
         (replace 'configure
           (lambda* (#:key outputs #:allow-other-keys #:rest args)
             (setenv "PREFIX" (assoc-ref outputs "out"))
             (setenv "LDFLAGS"
                     (string-append "-Wl,-rpath="
                                    (assoc-ref %outputs "out") "/lib"))
             (setenv "CC" "gcc"))))))
    (native-inputs `(("perl" ,perl))) ; for pod2man
    (inputs `(("libx11" ,libx11)
              ("libxext" ,libxext)
              ("libxi" ,libxi)
              ("libxinerama" ,libxinerama)
              ("libxtst" ,libxtst)
              ("libxkbcommon" ,libxkbcommon)))
    (home-page "http://www.semicomplete.com/projects/xdotool")
    (synopsis "Fake keyboard/mouse input, window management, and more")
    (description "Xdotool lets you simulate keyboard input and mouse activity,
move and resize windows, etc.  It does this using X11's XTEST extension and
other Xlib functions.  Additionally, you can search for windows and move,
resize, hide, and modify window properties like the title.  If your window
manager supports it, you can use xdotool to switch desktops, move windows
between desktops, and change the number of desktops.")
    (license license:bsd-3)))

(define-public xeyes
  (package
    (name "xeyes")
    (version "1.0.1")
    (source
      (origin
        (method url-fetch)
        (uri (string-append
               "http://xeyes.sourcearchive.com/downloads/1.0.1/xeyes_"
               version
               ".orig.tar.gz"))
        (sha256
          (base32
            "04c3md570j67g55h3bix1qbngcslnq91skli51k3g1avki88zkm9"))))
    (build-system gnu-build-system)
    (inputs
      `(("libxext" ,libxext)
        ("libxmu" ,libxmu)
        ("libxt" ,libxt)))
    (native-inputs
     `(("pkg-config" ,pkg-config)))
    (home-page "http://xeyes.sourcearchive.com/")
    (synopsis "Follow-the-mouse X demo")
    (description "Xeyes is a demo program for x.org.  It shows eyes
following the mouse.")
    (license license:x11)))


(define-public pixman
  (package
    (name "pixman")
    (version "0.34.0")
    (source (origin
              (method url-fetch)
              (uri (string-append
                    "http://cairographics.org/releases/pixman-"
                    version ".tar.gz"))
              (sha256
               (base32
                "13m842m9ffac3m9r0b4lvwjhwzg3w4353djkjpf00s0wnm4v5di1"))
              (patches (search-patches "pixman-CVE-2016-5296.patch"))))
    (build-system gnu-build-system)
    (inputs
     `(("libpng" ,libpng)
       ("zlib" ,zlib)))
    (native-inputs
     `(("pkg-config" ,pkg-config)))
    (home-page "http://www.pixman.org/")
    (synopsis "Low-level pixel manipulation library")
    (description "Pixman is a low-level software library for pixel
manipulation, providing features such as image compositing and trapezoid
rasterisation.")
    (license license:x11)))

(define-public libdrm
  (package
    (name "libdrm")
    (version "2.4.92")
    (source
      (origin
        (method url-fetch)
        (uri (string-append
               "https://dri.freedesktop.org/libdrm/libdrm-"
               version
               ".tar.bz2"))
        (sha256
         (base32
          "1yirzx8hmlvv6r0l7lb3zxmgy5la2mri9al0k16xqfg19pdqzr79"))
        (patches (search-patches "libdrm-symbol-check.patch"))))
    (build-system gnu-build-system)
    (arguments
     `(#:configure-flags
       '(,@(match (%current-system)
             ("armhf-linux"
              '("--enable-exynos-experimental-api"
                "--enable-omap-experimental-api"
                ;; XXX: This fails a symbol check on a build machine:
                ;; <https://hydra.gnu.org/build/2270314/nixlog/4/raw>
                ;; TODO: Update the list of symbols.
                ;;"--enable-etnaviv-experimental-api"
                "--enable-tegra-experimental-api"
                "--enable-freedreno-kgsl"))
             ("aarch64-linux"
              '("--enable-tegra-experimental-api"
                "--enable-freedreno-kgsl"))
             (_ '())))))
    (inputs
     `(("libpciaccess" ,libpciaccess)))
    (native-inputs
     `(("pkg-config" ,pkg-config)))
    (home-page "https://dri.freedesktop.org/wiki/")
    (synopsis "Direct rendering userspace library")
    (description "The Direct Rendering Infrastructure, also known as the DRI,
is a framework for allowing direct access to graphics hardware under the
X Window System in a safe and efficient manner.  It includes changes to the
X server, to several client libraries, and to the kernel (DRM, Direct
Rendering Manager).  The most important use for the DRI is to create fast
OpenGL implementations providing hardware acceleration for Mesa.
Several 3D accelerated drivers have been written to the DRI specification,
including drivers for chipsets produced by 3DFX, AMD (formerly ATI), Intel
and Matrox.")
    (license license:x11)))


(define-public mtdev
  (package
    (name "mtdev")
    (version "1.1.5")
    (source
      (origin
        (method url-fetch)
        (uri (string-append
               "http://bitmath.org/code/mtdev/mtdev-"
               version ".tar.bz2"))
        (sha256
         (base32
          "0zxs7shzgbalkvlaiibi25bd902rbmkv9n1lww6q8j3ri9qdaxv6"))))
    (build-system gnu-build-system)
    (home-page "http://bitmath.org/code/mtdev/")
    (synopsis "Multitouch protocol translation library")
    (description "Mtdev is a stand-alone library which transforms all
variants of kernel MT events to the slotted type B protocol.  The events
put into mtdev may be from any MT device, specifically type A without
contact tracking, type A with contact tracking, or type B with contact
tracking.")
    (license license:x11)))

(define-public startup-notification
  (package
    (name "startup-notification")
    (version "0.12")
    (source
     (origin
       (method url-fetch)
       (uri (string-append "https://www.freedesktop.org/software/" name
                           "/releases/" name "-" version ".tar.gz"))
       (sha256
        (base32
         "0jmyryrpqb35y9hd5sgxqy2z0r1snw7d3ljw0jak0n0cjdz1yf9w"))))
    (build-system gnu-build-system)
    (native-inputs `(("pkg-config" ,pkg-config)))
    (inputs
     `(("libx11" ,libx11)
       ("xcb-util" ,xcb-util)))
    (home-page "https://www.freedesktop.org/wiki/Software/startup-notification/")
    (synopsis "Application startup notification and feedback library")
    (description
     "Startup-notification contains a reference implementation of the startup
notification protocol.  The reference implementation is mostly under an X Window
System style license, and has no special dependencies.")
    ;; Most of the code is provided under x11 license.
    (license license:lgpl2.0+)))

(define-public wmctrl
  (package
    (name "wmctrl")
    (version "1.07")
    (source (origin
              (method url-fetch)
              (uri (string-append
                    "https://sites.google.com/site/tstyblo/wmctrl/wmctrl-"
                    version ".tar.gz"))
              (sha256
               (base32
                "1afclc57b9017a73mfs9w7lbdvdipmf9q0xdk116f61gnvyix2np"))
              (patches (search-patches "wmctrl-64-fix.patch"))))
    (build-system gnu-build-system)
    (arguments
     '(#:configure-flags
       (list (string-append "--mandir="
                            (assoc-ref %outputs "out")
                            "/share/man"))))
    (native-inputs
     `(("pkg-config" ,pkg-config)))
    (inputs
     `(("libx11" ,libx11)
       ("libxmu" ,libxmu)
       ("glib" ,glib)))
    (home-page "http://tomas.styblo.name/wmctrl/")
    (synopsis "Command-line tool to control X window managers")
    (description
     "Wmctrl allows to interact with an X window manager that is compatible
with the EWMH/NetWM specification.  It can query the window manager for
information, and request for certain window management actions (resize and
move windows, switch between desktops, etc.).")
    (license license:gpl2+)))

(define-public scrot
  (package
    (name "scrot")
    (version "0.8")
    (source (origin
              (method url-fetch)
              (uri (list (string-append
                           "http://linuxbrit.co.uk/downloads/scrot-"
                           version ".tar.gz")
                         (string-append
                           "https://fossies.org/linux/privat/old/scrot-"
                           version ".tar.gz")))
              (sha256
               (base32
                "1wll744rhb49lvr2zs6m93rdmiq59zm344jzqvijrdn24ksiqgb1"))))
    (build-system gnu-build-system)
    (arguments
     ;; By default, man and doc are put in PREFIX/{man,doc} instead of
     ;; PREFIX/share/{man,doc}.
     '(#:configure-flags
       (list (string-append "--mandir="
                            (assoc-ref %outputs "out")
                            "/share/man"))
       #:phases
       (modify-phases %standard-phases
         (replace 'install
           (lambda* (#:key inputs outputs #:allow-other-keys)
             (let* ((out (assoc-ref outputs "out"))
                    (doc (string-append out "/share/doc/scrot")))
               (mkdir-p doc)
               (zero?
                (system* "make" "install"
                         (string-append "docsdir=" doc)))))))))
    (inputs
     `(("libx11" ,libx11)
       ("giblib" ,giblib)))
    (home-page "http://linuxbrit.co.uk/software/")
    (synopsis "Command-line screen capture utility for X Window System")
    (description
     "Scrot allows to save a screenshot of a full screen, a window or a part
of the screen selected by mouse.")
    ;; This license removes a clause about X Consortium from the original
    ;; X11 license.
    (license (license:x11-style "file://COPYING"
                                "See 'COPYING' in the distribution."))))

(define-public slop
  (package
    (name "slop")
    (version "7.4")
    (source (origin
              (method url-fetch)
              (uri (string-append
                    "https://github.com/naelstrof/slop/archive/v"
                    version ".tar.gz"))
              (file-name (string-append name "-" version ".tar.gz"))
              (sha256
               (base32
                "1kpdrikgpjb4fpxalb6pjcih5njv1w9cnrjj5612ywdv1q5mjs48"))))
    (build-system cmake-build-system)
    (arguments
     '(#:tests? #f)) ; no "check" target
    (inputs
     `(("glew" ,glew)
       ("glm" ,glm)
       ("icu4c" ,icu4c)
       ("libxext" ,libxext)
       ("libxrender" ,libxrender)
       ("mesa" ,mesa)))
    (home-page "https://github.com/naelstrof/slop")
    (synopsis "Select a region and print its bounds to stdout")
    (description
     "slop (Select Operation) is a tool that queries for a selection from a
user and prints the region to stdout.  It grabs the mouse and turns it into a
crosshair, lets the user click and drag to make a selection (or click on a
window) while drawing a pretty box around it, then finally prints the
selection's dimensions to stdout.")
    (license license:gpl3+)))

(define-public maim
  (package
    (name "maim")
    (version "5.5.1")
    (source (origin
              (method url-fetch)
              (uri (string-append
                    "https://github.com/naelstrof/maim/archive/v"
                    version ".tar.gz"))
              (file-name (string-append name "-" version ".tar.gz"))
              (sha256
               (base32
                "1dvw0axnr9hhjg6zdcq9lwvaq0x7vrzlz00p8n3hj25qzsi4z5as"))))
    (build-system cmake-build-system)
    (arguments
     '(#:tests? #f))            ; no "check" target
    (inputs
     `(("glm" ,glm)
       ("libjpeg" ,libjpeg-turbo)
       ("libpng" ,libpng)
       ("libxcomposite" ,libxcomposite)
       ("libxfixes" ,libxfixes)
       ("libxrandr" ,libxrandr)
       ("mesa" ,mesa)
       ("slop" ,slop)
       ("zlib" ,zlib)))
    (home-page "https://github.com/naelstrof/maim")
    (synopsis "Screenshot utility for X Window System")
    (description
     "maim (Make Image) is a tool that takes screenshots of your desktop and
saves it in any format.  Along with a full screen, it allows you to capture a
predefined region or a particular window.  Also, it makes it possible to
include cursor in the resulting image.")
    (license license:gpl3+)))

(define-public unclutter
  (package
    (name "unclutter")
    (version "8")
    (source (origin
              (method url-fetch)
              (uri (string-append
                    "http://ftp.x.org/contrib/utilities/unclutter-"
                    version ".tar.Z"))
              (sha256
               (base32
                "0ahrr5z6wxqqfyihm112hnq0859zlxisrb3y5232zav58j6sfmdq"))))
    (build-system gnu-build-system)
    (arguments
     '(#:tests? #f                      ; no check target
       #:phases
       (modify-phases %standard-phases
         (delete 'configure)
         (replace 'install
           (lambda* (#:key inputs outputs #:allow-other-keys)
             (let* ((out  (assoc-ref outputs "out"))
                    (bin  (string-append out "/bin"))
                    (man1 (string-append out "/share/man/man1")))
               (mkdir-p bin)
               (mkdir-p man1)
               (zero?
                 (system* "make" "install" "install.man"
                          (string-append "BINDIR=" bin)
                          (string-append "MANDIR=" man1)))))))))
    (inputs `(("libx11" ,libx11)))
    (home-page "http://ftp.x.org/contrib/utilities/")
    (synopsis "Hide idle mouse cursor")
    (description
     "Unclutter is a program which runs permanently in the background of an
X11 session.  It checks on the X11 pointer (cursor) position every few
seconds, and when it finds it has not moved (and no buttons are pressed
on the mouse, and the cursor is not in the root window) it creates a
small sub-window as a child of the window the cursor is in.  The new
window installs a cursor of size 1x1 but a mask of all 0, i.e. an
invisible cursor.  This allows you to see all the text in an xterm or
xedit, for example.  The human factors crowd would agree it should make
things less distracting.")
    (license license:public-domain)))

(define-public xautomation
  (package
    (name "xautomation")
    (version "1.09")
    (source
     (origin
       (method url-fetch)
       (uri (string-append "https://www.hoopajoo.net/static/projects/"
                           "xautomation-" version ".tar.gz"))

       (sha256
        (base32
         "03azv5wpg65h40ip2kk1kdh58vix4vy1r9bihgsq59jx2rhjr3zf"))))
    (build-system gnu-build-system)
    (inputs
     `(("libpng" ,libpng)
       ("libx11" ,libx11)
       ("libxi" ,libxi)
       ("libxtst" ,libxtst)))
    (native-inputs
     `(("xorgproto" ,xorgproto)))
    (synopsis "Tools to automate tasks in X such as detecting on screen images")
    (description
     "Xautomation can control X from the command line for scripts, and
do visual scraping to find things on the screen.  The control interface
allows mouse movement, clicking, button up/down, key up/down, etc, and
uses the XTest extension so you don't have the annoying problems that
xse has when apps ignore sent events.  The visgrep program can find
images inside of images and reports the coordinates, allowing progams
to find buttons, etc, on the screen to click on.")
    (home-page "https://www.hoopajoo.net/projects/xautomation.html")
    (license license:gpl2+)))

(define-public xlockmore
  (package
    (name "xlockmore")
    (version "5.55")
    (source (origin
             (method url-fetch)
             (uri (list (string-append "http://sillycycle.com/xlock/"
                                       name "-" version ".tar.xz")
                        ;; Previous releases are moved to a subdirectory.
                        (string-append "http://sillycycle.com/xlock/"
                                       "recent-releases/"
                                       name "-" version ".tar.xz")))
             (sha256
              (base32
               "1y3f76rq2nd10fgi2rx81aj6pijglmm661vjsxi05hpg35dzmwfl"))))
    (build-system gnu-build-system)
    (arguments
     '(#:configure-flags (list (string-append "--enable-appdefaultdir="
                                              (assoc-ref %outputs "out")
                                              "/lib/X11/app-defaults"))
       #:tests? #f))                            ;no such thing as a test suite
    (inputs
     `(("libX11" ,libx11)
       ("libXext" ,libxext)
       ("libXt" ,libxt)
       ("linux-pam" ,linux-pam)))
    (home-page "http://sillycycle.com/xlockmore.html")
    (synopsis "Screen locker for the X Window System")
    (description
     "XLockMore is a classic screen locker and screen saver for the
X Window System.")
    (license (license:non-copyleft #f "See xlock.c.")
             ))) ; + GPLv2 in modes/glx/biof.c.

(define-public xosd
  (package
    (name "xosd")
    (version "2.2.14")
    (source (origin
              (method url-fetch)
              (uri (string-append
                    "mirror://sourceforge/libxosd/libxosd/xosd-" version "/"
                    name "-" version ".tar.gz"))
              (sha256
               (base32
                "025m7ha89q29swkc7s38knnbn8ysl24g2h5s7imfxflm91psj7sg"))))
    (build-system gnu-build-system)
    (arguments
     '(#:configure-flags
       (list (string-append "--mandir=" %output "/share/man"))))
    (inputs
     `(("libx11" ,libx11)
       ("libxt" ,libxt)
       ("libxext" ,libxext)
       ("libxinerama" ,libxinerama)))
    (home-page "https://sourceforge.net/projects/libxosd/")
    (synopsis "X On Screen Display")
    (description
     "XOSD provides a C library and a simple utility (osd_cat) for displaying
transparent text on your screen.")
    (license license:gpl2+)))

(define-public xbindkeys
  (package
    (name "xbindkeys")
    (version "1.8.6")
    (source (origin
              (method url-fetch)
              ;; Download from the savannah mirror list fails
              (uri (string-append
                    "http://www.nongnu.org/xbindkeys/xbindkeys-"
                    version
                    ".tar.gz"))
              (sha256
               (base32
                "060df6d8y727jp1inp7blp44cs8a7jig7vcm8ndsn6gw36z1h3bc"))))
    (build-system gnu-build-system)
    (inputs
     `(("libx11" ,libx11)
       ("guile" ,guile-2.0)))
    (home-page "https://www.nongnu.org/xbindkeys/")
    (synopsis "Associate a combination of keys with a shell command")
    (description
     "XBindKeys is a program that allows you to launch shell commands with
your keyboard or your mouse under the X Window System.  It links commands to
keys or mouse buttons, using a configuration file.  It's independent of the
window manager and can capture all keyboard keys (ex: Power, Wake...).  It
optionally supports a Guile-based configuration file layout, which enables you
to access all XBindKeys internals, so you can have key combinations, double
clicks or timed double clicks take actions.  Also all functions that work in
Guile will work for XBindKeys.")
    (license license:gpl2+)))

(define-public sxhkd
  (package
    (name "sxhkd")
    (version "0.5.6")
    (source
     (origin
       (file-name (string-append name "-" version ".tar.gz"))
       (method url-fetch)
       (uri (string-append
             "https://github.com/baskerville/sxhkd/archive/"
             version ".tar.gz"))
       (sha256
        (base32
         "15grmzpxz5fqlbfg2slj7gb7r6nzkvjmflmbkqx7mlby9pm6wdkj"))))
    (build-system gnu-build-system)
    (inputs
     `(("asciidoc" ,asciidoc)
       ("libxcb" ,libxcb)
       ("xcb-util" ,xcb-util)
       ("xcb-util-keysyms" ,xcb-util-keysyms)
       ("xcb-util-wm" ,xcb-util-wm)))
    (arguments
     '(#:phases (modify-phases %standard-phases (delete 'configure))
       #:tests? #f  ; no check target
       #:make-flags (list "CC=gcc"
                          (string-append "PREFIX=" %output))))
    (home-page "https://github.com/baskerville/sxhkd")
    (synopsis "Simple X hotkey daemon")
    (description "sxhkd is a simple X hotkey daemon with a powerful and
compact configuration syntax.")
    (license license:bsd-2)))

(define-public rxvt-unicode
  (package
    (name "rxvt-unicode")
    (version "9.22")
    (source (origin
              (method url-fetch)
              (uri (string-append "http://dist.schmorp.de/rxvt-unicode/Attic/"
                                  name "-" version ".tar.bz2"))
              (patches (search-patches "rxvt-unicode-escape-sequences.patch"))
              (sha256
               (base32
                "1pddjn5ynblwfrdmskylrsxb9vfnk3w4jdnq2l8xn2pspkljhip9"))))
    (build-system gnu-build-system)
    (arguments
     ;; This sets the destination when installing the necessary terminal
     ;; capability data, which are not provided by 'ncurses'.  See
     ;; https://lists.gnu.org/archive/html/bug-ncurses/2009-10/msg00031.html
     `(#:make-flags (list (string-append "TERMINFO="
                                         (assoc-ref %outputs "out")
                                         "/share/terminfo"))
       #:phases
       (modify-phases %standard-phases
         (add-after 'install 'install-desktop-urxvt
           (lambda* (#:key outputs #:allow-other-keys)
             (let* ((output (assoc-ref outputs "out"))
                    (desktop (string-append output "/share/applications")))
               (mkdir-p desktop)
               (with-output-to-file
                   (string-append desktop "/urxvt.desktop")
                 (lambda _
                   (format #t
                           "[Desktop Entry]~@
                           Name=rxvt-unicode~@
                           Comment=~@
                           Exec=~a/bin/urxvt~@
                           TryExec=~@*~a/bin/urxvt~@
                           Icon=~@
                           Type=Application~%"
                           output)))
               #t)))
         (add-after 'install 'install-desktop-urxvtc
           (lambda* (#:key outputs #:allow-other-keys)
             (let* ((output (assoc-ref outputs "out"))
                    (desktop (string-append output "/share/applications")))
               (mkdir-p desktop)
               (with-output-to-file
                   (string-append desktop "/urxvtc.desktop")
                 (lambda _
                   (format #t
                           "[Desktop Entry]~@
                           Name=rxvt-unicode (client)~@
                           Comment=Rxvt clone with XFT and unicode support~@
                           Exec=~a/bin/urxvtc~@
                           TryExec=~@*~a/bin/urxvtc~@
                           Icon=~@
                           Type=Application~%"
                           output)))
               #t))))))
    (inputs
     `(("libXft" ,libxft)
       ("libX11" ,libx11)))
    (native-inputs
     `(("ncurses" ,ncurses)         ;trigger the installation of terminfo data
       ("perl" ,perl)
       ("pkg-config" ,pkg-config)))
    ;; FIXME: This should only be located in 'ncurses'.  Nonetheless it is
    ;; provided for usability reasons.  See <https://bugs.gnu.org/22138>.
    (native-search-paths
     (list (search-path-specification
            (variable "TERMINFO_DIRS")
            (files '("share/terminfo")))))
    (home-page "http://software.schmorp.de/pkg/rxvt-unicode.html")
    (synopsis "Rxvt clone with XFT and unicode support")
    (description "Rxvt-unicode (urxvt) is a colour vt102 terminal emulator
intended as an xterm replacement for users who do not require features such as
Tektronix 4014 emulation and toolkit-style configurability.  It supports
unicode, XFT and may be extended with Perl plugins.  It also comes with a
client/daemon pair that lets you open any number of terminal windows from
within a single process.")
    (license license:gpl3+)))

(define-public xcape
  (package
    (name "xcape")
    (version "1.2")
    (source
      (origin
        (method url-fetch)
        (uri (string-append "https://github.com/alols/" name
                            "/archive/v" version ".tar.gz"))
        (file-name (string-append name "-" version ".tar.gz"))
        (sha256
          (base32
            "0898zc3vwxia00h9kfknpf7jygxgwggrx8v5mxc31w4lzn2dhzm2"))))
    (build-system gnu-build-system)
    (arguments
     `(#:tests? #f ; no check target
       ;; no configure script
       #:phases (modify-phases %standard-phases (delete 'configure))
       #:make-flags (list (string-append "PREFIX=" (assoc-ref %outputs "out"))
                          "MANDIR=/share/man/man1"
                          "CC=gcc")))
    (inputs
     `(("libxtst" ,libxtst)
       ("libx11" ,libx11)))
    (native-inputs
     `(("pkg-config" ,pkg-config)))
    (home-page "https://github.com/alols/xcape")
    (synopsis "Use a modifier key in X.org as another key")
    (description
     "This utility for X.org allows to use modifier key as another key when
pressed and released on its own.  The default behaviour is to generate the
Escape key when Left Control is pressed and released on its own.")
    (license license:gpl3+)))

(define-public libwacom
  (package
    (name "libwacom")
    (version "0.30")
    (source (origin
              (method url-fetch)
              (uri (string-append
                    "https://github.com/linuxwacom/libwacom/releases/download/"
                    name "-" version "/" name "-" version ".tar.bz2"))
              (sha256
               (base32
                "0n9294f2534qcgfry4n7vmr6vy49iqym0y74a88g1h0l0ml0hd2j"))))
    (build-system glib-or-gtk-build-system)
    (native-inputs
     `(("pkg-config" ,pkg-config)))
    (inputs
     `(("gtk+" ,gtk+)
       ("libgudev" ,libgudev)
       ("eudev" ,eudev)
       ("libxml2" ,libxml2)))
    (propagated-inputs
     ;; libwacom includes header files that include GLib, and libinput uses
     ;; those header files.
     `(("glib" ,glib)))
    (home-page "https://linuxwacom.github.io/")
    (synopsis "Helper library for Wacom tablet settings")
    (description
     "Libwacom is a library to help implement Wacom tablet settings.  It is
intended to be used by client-programs that need model identification.  It is
already being used by the gnome-settings-daemon and the GNOME Control Center
Wacom tablet applet.")
    (license license:x11)))

(define-public xf86-input-wacom
  (package
    (name "xf86-input-wacom")
    (version "0.36.1")
    (source
     (origin
       (method url-fetch)
       (uri (string-append
             "https://github.com/linuxwacom/xf86-input-wacom/releases/download/"
             name "-" version "/" name "-" version ".tar.bz2"))
       (sha256
        (base32
         "029y8varbricba2dzhzhy0ndd7lbfif411ca8c3wxzni9qmbj1ij"))))
    (arguments
     `(#:configure-flags
       (list (string-append "--with-sdkdir="
                            (assoc-ref %outputs "out")
                            "/include/xorg")
             (string-append "--with-xorg-conf-dir="
                            (assoc-ref %outputs "out")
                            "/share/X11/xorg.conf.d"))))
    (build-system gnu-build-system)
    (native-inputs
     `(("pkg-config" ,pkg-config)))
    (inputs
     `(("xorg-server" ,xorg-server)
       ("libxrandr" ,libxrandr)
       ("libxinerama" ,libxinerama)
       ("libxi" ,libxi)
       ("eudev" ,eudev)))
    (home-page "https://linuxwacom.github.io/")
    (synopsis "Wacom input driver for X")
    (description
     "The xf86-input-wacom driver is the wacom-specific X11 input driver for
the X.Org X Server version 1.7 and later (X11R7.5 or later).")
    (license license:x11)))

(define-public redshift
  (package
    (name "redshift")
    (version "1.12")
    (source
     (origin
       (method url-fetch)
       (uri
        (string-append "https://github.com/jonls/redshift/"
                       "releases/download/v" version
                       "/redshift-" version ".tar.xz"))
       (sha256
        (base32
         "1fi27b73x85qqar526dbd33av7mahca2ykaqwr7siqiw1qqcby6j"))))
    (build-system gnu-build-system)
    (native-inputs
     `(("pkg-config" ,pkg-config)
       ("intltool" ,intltool)))
    (inputs
     `(("libdrm" ,libdrm)
       ("libx11" ,libx11)
       ("libxcb" ,libxcb)
       ("libxxf86vm" ,libxxf86vm)
       ("glib" ,glib)))                 ; for Geoclue2 support
    (home-page "https://github.com/jonls/redshift")
    (synopsis "Adjust the color temperature of your screen")
    (description
     "Redshift adjusts the color temperature according to the position of the
sun.  A different color temperature is set during night and daytime.  During
twilight and early morning, the color temperature transitions smoothly from
night to daytime temperature to allow your eyes to slowly adapt.  At night the
color temperature should be set to match the lamps in your room.")
    (license license:gpl3+)))

(define-public xscreensaver
  (package
    (name "xscreensaver")
    (version "5.39")
    (source
     (origin
       (method url-fetch)
       (uri
        (string-append "https://www.jwz.org/xscreensaver/xscreensaver-"
                       version ".tar.gz"))
       (sha256
        (base32
         "09i47h4hdgwxyqgrsnshl4l5dv5mrsp37h705cc22lwby601ikj8"))))
    (build-system gnu-build-system)
    (arguments
     `(#:tests? #f  ; no check target
       #:phases
       (modify-phases %standard-phases
         (add-before 'configure 'adjust-gtk-resource-paths
           (lambda _
             (substitute* '("driver/Makefile.in" "po/Makefile.in.in")
               (("@GTK_DATADIR@") "@datadir@")
               (("@PO_DATADIR@") "@datadir@")))))
       #:configure-flags '("--with-pam" "--with-proc-interrupts"
                           "--without-readdisplay")
       #:make-flags (list (string-append "AD_DIR="
                                         (assoc-ref %outputs "out")
                                         "/usr/lib/X11/app-defaults"))))
    (native-inputs
     `(("pkg-config" ,pkg-config)
       ("intltool" ,intltool)))
    (inputs
     `(("libx11" ,libx11)
       ("libxext" ,libxext)
       ("libxi" ,libxi)
       ("libxt" ,libxt)
       ("libxft" ,libxft)
       ("libxmu" ,libxmu)
       ("libxpm" ,libxpm)
       ("libglade" ,libglade)
       ("libxml2" ,libxml2)
       ("libsm" ,libsm)
       ("libjpeg" ,libjpeg)
       ("linux-pam" ,linux-pam)
       ("pango" ,pango)
       ("gtk+" ,gtk+)
       ("perl" ,perl)
       ("cairo" ,cairo)
       ("bc" ,bc)
       ("libxrandr" ,libxrandr)
       ("glu" ,glu)
       ("glib" ,glib)))
    (home-page "https://www.jwz.org/xscreensaver/")
    (synopsis "Classic screen saver suite supporting screen locking")
    (description
     "xscreensaver is a popular screen saver collection with many entertaining
demos.  It also acts as a nice screen locker.")
    ;; xscreensaver doesn't have a single copyright file and instead relies on
    ;; source comment headers, though most files have the same lax
    ;; permissions.  To reduce complexity, we're pointing at Debian's
    ;; breakdown of the copyright information.
    (license (license:non-copyleft
              (string-append
               "http://metadata.ftp-master.debian.org/changelogs/"
               "/main/x/xscreensaver/xscreensaver_5.36-1_copyright")))))

(define-public xsel
  (package
    (name "xsel")
    (version "1.2.0")
    (source (origin
              (method url-fetch)
              (uri (string-append "http://www.vergenet.net/~conrad/software"
                                  "/xsel/download/xsel-" version ".tar.gz"))
              (sha256
               (base32
                "070lbcpw77j143jrbkh0y1v10ppn1jwmjf92800w7x42vh4cw9xr"))))
    (build-system gnu-build-system)
    (inputs
     `(("libxt" ,libxt)))
    (home-page "http://www.vergenet.net/~conrad/software/xsel/")
    (synopsis "Manipulate X selection")
    (description
     "XSel is a command-line program for getting and setting the contents of
the X selection.  Normally this is only accessible by manually highlighting
information and pasting it with the middle mouse button.

XSel reads from standard input and writes to standard output by default,
but can also follow a growing file, display contents, delete entries and more.")
    (license (license:x11-style "file://COPYING"
                                "See COPYING in the distribution."))))

(define-public xdpyprobe
  (package
    (name "xdpyprobe")
    (version "0.1")
    (source (origin
              (method url-fetch)
              (uri (string-append "https://github.com/alezost/" name
                                  "/releases/download/v" version
                                  "/" name "-" version ".tar.gz"))
              (sha256
               (base32
                "1h09wd2qcg08rj5hcakvdh9q01hkrj8vxly94ax3ch2x06lm0zq8"))))
    (build-system gnu-build-system)
    (inputs
     `(("libx11" ,libx11)))
    (home-page "https://github.com/alezost/xdpyprobe")
    (synopsis "Probe X server for connectivity")
    (description
     "Xdpyprobe is a tiny C program whose only purpose is to probe a
connectivity of the X server running on a particular @code{DISPLAY}.")
    (license license:gpl3+)))

(define-public rofi
  (package
    (name "rofi")
    (version "1.5.1")
    (source (origin
              (method url-fetch)
              (uri (string-append "https://github.com/DaveDavenport/rofi/"
                                  "releases/download/"
                                  version "/rofi-" version ".tar.xz"))
              (sha256
               (base32
                "0wx118banbwfqdwc5y44fkp3hxg97gj3vma16528slhy408hkg7i"))))
    (build-system gnu-build-system)
    (inputs
     `(("pango" ,pango)
       ("cairo" ,cairo)
       ("glib" ,glib)
       ("startup-notification" ,startup-notification)
       ("librsvg" ,librsvg)
       ("libxkbcommon" ,libxkbcommon)
       ("libxcb" ,libxcb)
       ("xcb-util" ,xcb-util)
       ("xcb-util-xrm" ,xcb-util-xrm)
       ("xcb-util-wm" ,xcb-util-wm)))
    (native-inputs
     `(("bison" ,bison)
       ("check" ,check)
       ("flex" ,flex)
       ("glib:bin" ,glib "bin")
       ("pkg-config" ,pkg-config)))
    (arguments
     `(#:parallel-tests? #f ; May fail in some circumstances.
       #:phases
       (modify-phases %standard-phases
         (add-before 'configure 'adjust-tests
           (lambda _
             (substitute* '("test/helper-expand.c")
               (("~root") "/root")
               (("~") "")
               (("g_get_home_dir \\(\\)") "\"/\""))
             #t)))))
    (home-page "https://github.com/DaveDavenport/rofi")
    (synopsis "Application launcher")
    (description "Rofi is a minimalist application launcher.  It memorizes which
applications you regularly use and also allows you to search for an application
by name.")
    (license license:expat)))

(define-public tint2
  (package
    (name "tint2")
    (version "0.14.6")
    (source (origin
              (method url-fetch)
              (uri (string-append "https://gitlab.com/o9000/" name
                                  "/repository/archive.tar.gz?ref=" version))
              (file-name (string-append name "-" version ".tar.gz"))
              (sha256
               (base32
                "1kwzwxy4myagybm3rc7dgynfgp75742n348qibn1p2an9ggyivda"))))
    (build-system cmake-build-system)
    (arguments
     '(#:tests? #f                      ;no test target
       #:phases
       (modify-phases %standard-phases
         (add-after 'unpack 'fix-installation-prefix
           (lambda _
             (substitute* "CMakeLists.txt"
               (("/etc") "${CMAKE_INSTALL_PREFIX}/etc")))))))
    (inputs
     `(("gtk+" ,gtk+-2)
       ("imlib2" ,imlib2)
       ("librsvg" ,librsvg)
       ("libxcomposite" ,libxcomposite)
       ("libxdamage" ,libxdamage)
       ("libxft" ,libxft)
       ("libxinerama" ,libxinerama)
       ("libxrandr" ,libxrandr)
       ("startup-notification" ,startup-notification)))
    (native-inputs
     `(("gettext" ,gettext-minimal)
       ("pkg-config" ,pkg-config)))
    (home-page "https://gitlab.com/o9000/tint2")
    (synopsis "Lightweight task bar")
    (description
     "Tint2 is a simple task bar made for modern X window managers.  It was
specifically made for Openbox but it should also work with other window
managers (GNOME, KDE, XFCE etc.).

The taskbar includes transparency and color settings for the font, icons,
border, and background.  It also supports multihead setups, customized mouse
actions, a built-in clock, a battery monitor and a system tray.")
    (license license:gpl2)))

(define-public dzen
  (let ((commit "488ab66019f475e35e067646621827c18a879ba1")
        (revision "1"))
    (package
     (name "dzen")
     (version (string-append "0.9.5-" ; Taken from `config.mk`.
                             revision "." (string-take commit 7)))
     (source (origin
              (method git-fetch)
              (uri (git-reference
                    (url "https://github.com/robm/dzen.git")
                    (commit commit)))
              (file-name (string-append name "-" version))
              (sha256
               (base32
                "0y47d6ii87vf4a517gi4fh0yl06f8b085sra77immnsasbq9pxnw"))))
     (build-system gnu-build-system)
     (arguments
      `(#:tests? #f ; No test suite.
        #:make-flags ; Replacement for `config.mk`.
        (list
         (string-append "VERSION = " ,version)
         (string-append "PREFIX = " %output)
         "MANPREFIX = ${PREFIX}/share/man"
         "INCS = -I."
         "LIBS = -lc -lX11 -lXinerama -lXpm $(shell pkg-config --libs xft)"
         "CFLAGS = -Wall -Os ${INCS} -DVERSION=\\\"${VERSION}\\\"\
         -DDZEN_XINERAMA -DDZEN_XPM -DDZEN_XFT $(shell pkg-config --cflags xft)"
         "LDFLAGS = ${LIBS}"
         "CC = gcc"
         "LD = ${CC}")
        #:phases
        (modify-phases %standard-phases
          (delete 'configure) ; No configuration script.
          ;; Use own make-flags instead of `config.mk`.
          (add-before 'build 'dont-include-config-mk
            (lambda _
              (substitute* "Makefile" (("include config.mk") ""))
              #t)))))
     (inputs
      `(("libx11"      ,libx11)
        ("libxft"      ,libxft)
        ("libxpm"      ,libxpm)
        ("libxinerama" ,libxinerama)))
     (native-inputs `(("pkg-config" ,pkg-config)))
     (synopsis "General purpose messaging, notification and menuing program for X11")
     (description "Dzen is a general purpose messaging, notification and menuing
program for X11.  It was designed to be fast, tiny and scriptable in any language.")
     (home-page "https://github.com/robm/dzen")
     (license license:expat))))

(define-public xcb-util-xrm
  (package
    (name "xcb-util-xrm")
    (version "1.3")
    (source (origin
              (method url-fetch)
              (uri (string-append
                    "https://github.com/Airblader/xcb-util-xrm/releases"
                    "/download/v" version "/xcb-util-xrm-" version ".tar.bz2"))
              (sha256
               (base32
                "118cj1ybw86pgw0l5whn9vbg5n5b0ijcpx295mwahzi004vz671h"))
              (modules '((guix build utils)))
              (snippet
               ;; Drop bundled m4.
               '(begin
                  (delete-file-recursively "m4")
                  #t))))
    (build-system gnu-build-system)
    (native-inputs
     `(("pkg-config" ,pkg-config)
       ("m4" ,m4)
       ("libx11" ,libx11))) ; for tests
    (inputs
     `(("libxcb" ,libxcb)
       ("xcb-util" ,xcb-util)))
    (home-page "https://github.com/Airblader/xcb-util-xrm")
    (synopsis "XCB utility functions for the X resource manager")
    (description
     "The XCB util module provides a number of libraries which sit on
top of libxcb, the core X protocol library, and some of the extension
libraries.  These experimental libraries provide convenience functions
and interfaces which make the raw X protocol more usable.  Some of the
libraries also provide client-side code which is not strictly part of
the X protocol but which has traditionally been provided by Xlib.

XCB util-xrm module provides the following libraries:

- xrm: utility functions for the X resource manager.")
    (license license:x11)))

(define-public xcalib
  (package
    (name "xcalib")
    (version "0.10")
    (home-page "https://github.com/OpenICC/xcalib")
    (source (origin
              (method git-fetch)
              (uri (git-reference
                    (url home-page)
                    (commit version)))
              (sha256
               (base32
                "05fzdjmhiafgi2jf0k41i3nm0837a78sb6yv59cwc23nla8g0bhr"))
              (patches
               (list
                ;; Add missing documentation for the new --output option.
                ;; This upstream patch can be removed on the next update.
                (origin
                  (method url-fetch)
                  (uri (string-append
                        home-page "/commit/"
                        "ae03889b91fe984b18e925ad2b5e6f2f7354e058.patch"))
                  (file-name "xcalib-update-man-page.patch")
                  (sha256
                   (base32
                    "0f7b4d5484x4b9n1bwhqmar0kcaa029ffff7bp3xpr734n1qgqb6")))))))
    (build-system cmake-build-system)
    (arguments
     '(#:tests? #f))                    ; no test suite
    (inputs `(("libx11" ,libx11)
              ("libxext" ,libxext)
              ("libxrandr" ,libxrandr)
              ("libxxf86vm" ,libxxf86vm)))
    (synopsis "Tiny monitor calibration loader for XFree86 (or X.org)")
    (description "xcalib is a tiny tool to load the content of vcgt-Tags in ICC
profiles to the video card's gamma ramp.  It does work with most video card
drivers except the generic VESA driver.  Alter brightness, contrast, RGB, and
invert colors on a specific display/screen.")
    (license license:gpl2)))

(define-public nxbelld
  (package
    (name "nxbelld")
    (version "0.1.2")
    (source (origin
              (method git-fetch)
              (uri (git-reference
                    (url "https://github.com/dusxmt/nxbelld.git")
                    (commit version)))
              (sha256
               (base32
                "04qwhmjs51irinz5mjlxdb3dc6vr79dqmc5fkj80x1ll3ylh5n3z"))
              (file-name (git-file-name name version))))
    (build-system gnu-build-system)
    (arguments '(#:configure-flags `("--enable-sound"
                                     "--enable-wave"
                                     "--enable-alsa")
                 #:phases (modify-phases %standard-phases
                           (add-before 'configure 'autoreconf
                             (lambda _
                               (zero? (system* "autoreconf" "-vfi")))))))
   (native-inputs `(("autoconf" ,autoconf)
                    ("automake" ,automake)
                    ("pkg-config" ,pkg-config)
                    ("perl" ,perl)))
    (inputs `(("libx11" ,libx11)
              ("alsa-lib" ,alsa-lib)))
    (synopsis "Daemon that performs an action every time the X11 bell is rung")
    (description "nxbelld is a tiny utility to aid people who either don't
like the default PC speaker beep, or use a sound driver that doesn't have
support for the PC speaker.  The utility performs a given action every time
the X bell is rung.  The actions nxbelld can currently perform include running
a specified program, emulating the PC speaker beep using the sound card (default),
or playing a PCM encoded WAVE file.")
    (home-page "https://github.com/dusxmt/nxbelld")
    (license license:gpl3+)))

(define-public xautolock
  (package
    (name "xautolock")
    (version "2.2")
    (source (origin
              (method url-fetch)
              (uri (string-append "http://www.ibiblio.org/pub/linux/X11/screensavers/"
                                  name "-" version ".tgz"))
              (sha256
               (base32
                "18jd3k3pvlm5x1adyqw63z2b3f4ixh9mfvz9asvnskk3fm8jgw0i"))))
    (build-system gnu-build-system)
    (native-inputs
     `(("imake" ,imake)))
    (inputs
     `(("libx11" ,libx11)
       ("libxext" ,libxext)
       ("libxscrnsaver" ,libxscrnsaver)))
    (arguments
     `(#:tests? #f
       #:phases
       (modify-phases %standard-phases
         (replace 'configure
           (lambda* (#:key inputs outputs #:allow-other-keys)
             (let ((imake (assoc-ref inputs "imake"))
                   (out   (assoc-ref outputs "out")))
               ;; Generate Makefile
               (invoke "xmkmf")
               (substitute* "Makefile"
                 ;; These imake variables somehow remain undefined
                 (("DefaultGcc2[[:graph:]]*Opt") "-O2")
                 ;; Reset a few variable defaults that are set in imake templates
                 ((imake) out)
                 (("(MANPATH = )[[:graph:]]*" _ front)
                  (string-append front out "/share/man")))
               ;; Old BSD-style 'union wait' is unneeded (defining
               ;; _USE_BSD did not seem to fix it)
               (substitute* "src/engine.c"
                 (("union wait  status") "int status = 0"))
               #t)))
         (add-after 'install 'install/man
           (lambda _
             (zero? (system* "make" "install.man")))))))
    (home-page "http://ibiblio.org/pub/Linux/X11/screensavers/")
    (synopsis "Program launcher for idle X sessions")
    (description "Xautolock monitors input devices under the X Window
System, and launches a program of your choice if there is no activity after
a user-configurable period of time.")
    (license license:gpl2)))

(define-public screen-message
  (package
    (name "screen-message")
    (version "0.25")
    (source (origin
              (method url-fetch)
              (uri (string-append
                    "https://www.joachim-breitner.de/archive/screen-message"
                    "/screen-message-" version ".tar.gz"))
              (sha256
               (base32
                "1lw955qq5pq010lzmaf32ylj2iprgsri9ih4hx672c3f794ilab0"))))
    (build-system gnu-build-system)
    (inputs `(("gtk3" ,gtk+)
              ("gdk" ,gdk-pixbuf)
              ("pango" ,pango)))
    (native-inputs `(("pkg-config" ,pkg-config)))
    (arguments
     ;; The default configure puts the 'sm' binary in games/ instead of bin/ -
     ;; this fixes it:
     `(#:make-flags (list (string-append "execgamesdir=" %output "/bin"))))
    (synopsis "Print messages on your screen")
    (description "@code{screen-message} is a tool for displaying text on
your screen.  It will make the text as large as possible and display it
with black color on a white background (colors are configurable on the
commandline).")
    (home-page "https://www.joachim-breitner.de/projects#screen-message")
    (license license:gpl2+)))

(define-public xss-lock
  ;; xss-lock does not seem to be maintained any longer, but the last commits
  ;; fix important issues so we package them.
  (let ((version "0.3.0")
        (revision "1")
        (commit "1e158fb20108058dbd62bd51d8e8c003c0a48717"))
    (package
      (name "xss-lock")
      (version (git-version version revision commit))
      (source (origin
                (method git-fetch)
                (uri (git-reference
                      (url "https://bitbucket.org/raymonad/xss-lock.git")
                      (commit commit)))
                (file-name (git-file-name name version))
                (sha256
                 (base32
                  "10hx7k7ga8g08akwz8qrsvj8iqr5nd4siiva6sjx789jvf0sak7r"))))
      (build-system cmake-build-system)
      (inputs `(("glib" ,glib)
                ("xcb-util" ,xcb-util)))
      (native-inputs
       `(("python-docutils" ,python-docutils)
         ("pkg-config" ,pkg-config)))
      (arguments
       `(#:tests? #f))
      (synopsis "Use external screen locker on events")
      (description "@code{xss-lock} listens to X signals to fire up a
user-defined screensaver.  In effect this allows to automatically lock the
screen when closing a laptop lid or after a period of user inactivity (as set
with @code{xset s TIMEOUT}).  The notifier command, if specified, is executed
first.  Additionally, xss-lock uses the inhibition logic to lock the screen
before the system goes to sleep.")
      (home-page "https://bitbucket.org/raymonad/xss-lock")
      (license license:expat))))<|MERGE_RESOLUTION|>--- conflicted
+++ resolved
@@ -22,11 +22,8 @@
 ;;; Copyright © 2017 Marek Benc <dusxmt@gmx.com>
 ;;; Copyright © 2017 Mike Gerwitz <mtg@gnu.org>
 ;;; Copyright © 2018 Thomas Sigurdsen <tonton@riseup.net>
-<<<<<<< HEAD
 ;;; Copyright © 2018 Rutger Helling <rhelling@mykolab.com>
-=======
 ;;; Copyright © 2018 Pierre Neidhardt <ambrevar@gmail.com>
->>>>>>> 6321ce42
 ;;;
 ;;; This file is part of GNU Guix.
 ;;;

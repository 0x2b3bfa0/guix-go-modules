;;; GNU Guix --- Functional package management for GNU
;;; Copyright © 2013, 2014, 2015 Ludovic Courtès <ludo@gnu.org>
;;; Copyright © 2013, 2015 Andreas Enge <andreas@enge.fr>
;;; Copyright © 2015 Eric Bavier <bavier@member.fsf.org>
;;; Copyright © 2015 Sou Bunnbu <iyzsong@gmail.com>
;;; Copyright © 2015 Ricardo Wurmus <rekado@elephly.net>
;;; Copyright © 2015, 2016 Mark H Weaver <mhw@netris.org>
;;; Copyright © 2015 Efraim Flashner <efraim@flashner.co.il>
;;; Copyright © 2015 Raimon Grau <raimonster@gmail.com>
<<<<<<< HEAD
;;; Copyright © 2016 Mathieu Lirzin <mthl@gnu.org>
=======
;;; Copyright © 2016 Leo Famulari <leo@famulari.name>
>>>>>>> 624d4e2e
;;;
;;; This file is part of GNU Guix.
;;;
;;; GNU Guix is free software; you can redistribute it and/or modify it
;;; under the terms of the GNU General Public License as published by
;;; the Free Software Foundation; either version 3 of the License, or (at
;;; your option) any later version.
;;;
;;; GNU Guix is distributed in the hope that it will be useful, but
;;; WITHOUT ANY WARRANTY; without even the implied warranty of
;;; MERCHANTABILITY or FITNESS FOR A PARTICULAR PURPOSE.  See the
;;; GNU General Public License for more details.
;;;
;;; You should have received a copy of the GNU General Public License
;;; along with GNU Guix.  If not, see <http://www.gnu.org/licenses/>.

(define-module (gnu packages xml)
  #:use-module (gnu packages)
  #:use-module (gnu packages autotools)
  #:use-module (gnu packages compression)
  #:use-module (gnu packages gnupg)
  #:use-module (gnu packages perl)
  #:use-module (gnu packages python)
  #:use-module (gnu packages tls)
  #:use-module (gnu packages web)
  #:use-module ((guix licenses) #:prefix license:)
  #:use-module (guix packages)
  #:use-module (guix download)
  #:use-module (guix build-system cmake)
  #:use-module (guix build-system gnu)
  #:use-module (guix build-system perl)
  #:use-module (guix build-system python)
  #:use-module (gnu packages linux))

(define-public expat
  (package
    (name "expat")
<<<<<<< HEAD
    (version "2.1.1")
=======
    (replacement expat/fixed)
    (version "2.1.0")
>>>>>>> 624d4e2e
    (source (origin
             (method url-fetch)
             (uri (string-append "mirror://sourceforge/expat/expat/"
                                 version "/expat-" version ".tar.bz2"))
             (sha256
              (base32
               "0ryyjgvy7jq0qb7a9mhc1giy3bzn56aiwrs8dpydqngplbjq9xdg"))))
    (build-system gnu-build-system)
    (home-page "http://www.libexpat.org/")
    (synopsis "Stream-oriented XML parser library written in C")
    (description
     "Expat is an XML parser library written in C.  It is a
stream-oriented parser in which an application registers handlers for
things the parser might find in the XML document (like start tags).")
    (license license:expat)))

(define expat/fixed
  (package
    (inherit expat)
    (source (origin
              (inherit (package-source expat))
              (patches (search-patches "expat-CVE-2015-1283.patch"
                                       "expat-CVE-2015-1283-refix.patch"
                                       "expat-CVE-2016-0718.patch"))))))

(define-public libxml2
  (package
    (name "libxml2")
    (version "2.9.3")
    (source (origin
             (method url-fetch)
             (uri (string-append "ftp://xmlsoft.org/libxml2/libxml2-"
                                 version ".tar.gz"))
             (sha256
              (base32
               "0bd17g6znn2r98gzpjppsqjg33iraky4px923j3k8kdl8qgy7sad"))))
    (build-system gnu-build-system)
    (home-page "http://www.xmlsoft.org/")
    (synopsis "C parser for XML")
    (propagated-inputs `(("zlib" ,zlib))) ; libxml2.la says '-lz'.
    (native-inputs `(("perl" ,perl)))
    ;; $XML_CATALOG_FILES lists 'catalog.xml' files found in under the 'xml'
    ;; sub-directory of any given package.
    (native-search-paths (list (search-path-specification
                                (variable "XML_CATALOG_FILES")
                                (separator " ")
                                (files '("xml"))
                                (file-pattern "^catalog\\.xml$")
                                (file-type 'regular))))
    (search-paths native-search-paths)
    (description
     "Libxml2 is the XML C parser and toolkit developed for the Gnome
project (but it is usable outside of the Gnome platform).")
    (license license:x11)))

(define-public python-libxml2
  (package (inherit libxml2)
    (name "python-libxml2")
    (build-system python-build-system)
    (arguments
     `(;; XXX: Tests are specified in 'Makefile.am', but not in 'setup.py'.
       #:tests? #f
       #:phases
       (modify-phases %standard-phases
         (add-before
          'build 'configure
          (lambda* (#:key inputs #:allow-other-keys)
            (chdir "python")
            (let ((glibc   (assoc-ref inputs ,(if (%current-target-system)
                                                  "cross-libc" "libc")))
                  (libxml2 (assoc-ref inputs "libxml2")))
              (substitute* "setup.py"
                ;; For 'libxml2/libxml/tree.h'.
                (("ROOT = r'/usr'")
                 (format #f "ROOT = r'~a'" libxml2))
                ;; For 'iconv.h'.
                (("/opt/include")
                 (string-append glibc "/include")))))))))
    (inputs `(("libxml2" ,libxml2)))
    (synopsis "Python bindings for the libxml2 library")))

(define-public python2-libxml2
  (package-with-python2 python-libxml2))

(define-public libxslt
  (package
    (name "libxslt")
    (version "1.1.28")
    (source (origin
             (method url-fetch)
             (uri (string-append "ftp://xmlsoft.org/libxslt/libxslt-"
                                 version ".tar.gz"))
             (sha256
              (base32
               "13029baw9kkyjgr7q3jccw2mz38amq7mmpr5p3bh775qawd1bisz"))
             (patches (search-patches "libxslt-generated-ids.patch"
                                      "libxslt-remove-date-timestamps.patch"
                                      "libxslt-CVE-2015-7995.patch"))))
    (build-system gnu-build-system)
    (home-page "http://xmlsoft.org/XSLT/index.html")
    (synopsis "C library for applying XSLT stylesheets to XML documents")
    (inputs `(("libgcrypt" ,libgcrypt)
              ("libxml2" ,libxml2)
              ("python" ,python-minimal-wrapper)
              ("zlib" ,zlib)))
    (description
     "Libxslt is an XSLT C library developed for the GNOME project.  It is
based on libxml for XML parsing, tree manipulation and XPath support.")
    (license license:x11)))

(define-public perl-xml-parser
  (package
    (name "perl-xml-parser")
    (version "2.44")
    (source (origin
             (method url-fetch)
             (uri (string-append
                   "mirror://cpan/authors/id/T/TO/TODDR/XML-Parser-"
                   version ".tar.gz"))
             (sha256
              (base32
               "05ij0g6bfn27iaggxf8nl5rhlwx6f6p6xmdav6rjcly3x5zd1s8s"))))
    (build-system perl-build-system)
    (arguments `(#:make-maker-flags
                 (let ((expat (assoc-ref %build-inputs "expat")))
                   (list (string-append "EXPATLIBPATH=" expat "/lib")
                         (string-append "EXPATINCPATH=" expat "/include")))))
    (inputs `(("expat" ,expat)))
    (license (package-license perl))
    (synopsis "Perl bindings to the Expat XML parsing library")
    (description
     "This module provides ways to parse XML documents.  It is built on top of
XML::Parser::Expat, which is a lower level interface to James Clark's expat
library.  Each call to one of the parsing methods creates a new instance of
XML::Parser::Expat which is then used to parse the document.  Expat options
may be provided when the XML::Parser object is created.  These options are
then passed on to the Expat object on each parse call.  They can also be given
as extra arguments to the parse methods, in which case they override options
given at XML::Parser creation time.")
    (home-page "http://search.cpan.org/dist/XML-Parser")))

(define-public perl-libxml
  (package
    (name "perl-libxml")
    (version "0.08")
    (source (origin
             (method url-fetch)
             (uri (string-append
                   "mirror://cpan/authors/id/K/KM/KMACLEOD/libxml-perl-"
                   version ".tar.gz"))
             (sha256
              (base32
               "1jy9af0ljyzj7wakqli0437zb2vrbplqj4xhab7bfj2xgfdhawa5"))))
    (build-system perl-build-system)
    (propagated-inputs
     `(("perl-xml-parser" ,perl-xml-parser)))
    (license (package-license perl))
    (synopsis "Perl SAX parser using XML::Parser")
    (description
     "XML::Parser::PerlSAX is a PerlSAX parser using the XML::Parser
module.")
    (home-page "http://search.cpan.org/~kmacleod/libxml-perl/lib/XML/Parser/PerlSAX.pm")))

(define-public perl-xml-libxml
  (package
    (name "perl-xml-libxml")
    (version "2.0118")
    (source
     (origin
       (method url-fetch)
       (uri (string-append "mirror://cpan/authors/id/S/SH/SHLOMIF/"
                           "XML-LibXML-" version ".tar.gz"))
       (sha256
        (base32
         "170c8dbk4p6jw9is0cria73021yp3hpmhb19p9j0zg2yxwkawr6c"))))
    (build-system perl-build-system)
    (propagated-inputs
     `(("perl-xml-namespacesupport" ,perl-xml-namespacesupport)
       ("perl-xml-sax" ,perl-xml-sax)))
    (inputs
     `(("libxml2" ,libxml2)))
    (home-page "http://search.cpan.org/dist/XML-LibXML")
    (synopsis "Perl interface to libxml2")
    (description "This module implements a Perl interface to the libxml2
library which provides interfaces for parsing and manipulating XML files. This
module allows Perl programmers to make use of the highly capable validating
XML parser and the high performance DOM implementation.")
    (license (package-license perl))))

(define-public perl-xml-libxml-simple
  (package
    (name "perl-xml-libxml-simple")
    (version "0.95")
    (source (origin
              (method url-fetch)
              (uri (string-append "mirror://cpan/authors/id/M/MA/MARKOV/"
                                  "XML-LibXML-Simple-" version ".tar.gz"))
              (sha256
               (base32
                "0qqfqj5bgqmh1j4iv8dwl3g00nsmcvf2b7w1d09k9d77rrb249xi"))))
    (build-system perl-build-system)
    (propagated-inputs
     `(("perl-file-slurp-tiny" ,perl-file-slurp-tiny)
       ("perl-xml-libxml" ,perl-xml-libxml)))
    (home-page "http://search.cpan.org/dist/XML-LibXML-Simple")
    (synopsis "XML::LibXML based XML::Simple clone")
    (description
     "This package provides the same API as @code{XML::Simple} but is based on
@code{XML::LibXML}.")
    (license (package-license perl))))

(define-public perl-xml-namespacesupport
  (package
    (name "perl-xml-namespacesupport")
    (version "1.11")
    (source
     (origin
       (method url-fetch)
       (uri (string-append "mirror://cpan/authors/id/P/PE/PERIGRIN/"
                           "XML-NamespaceSupport-" version ".tar.gz"))
       (sha256
        (base32
         "1sklgcldl3w6gn706vx1cgz6pm4y5lfgsjxnfqyk20pilgq530bd"))))
    (build-system perl-build-system)
    (home-page "http://search.cpan.org/dist/XML-NamespaceSupport")
    (synopsis "XML namespace support class")
    (description "This module offers a simple to process namespaced XML
names (unames) from within any application that may need them.  It also helps
maintain a prefix to namespace URI map, and provides a number of basic
checks.")
    (license (package-license perl))))

(define-public perl-xml-sax
  (package
    (name "perl-xml-sax")
    (version "0.99")
    (source
     (origin
       (method url-fetch)
       (uri (string-append "mirror://cpan/authors/id/G/GR/GRANTM/"
                           "XML-SAX-" version ".tar.gz"))
       (sha256
        (base32
         "115dypb50w1l94y3iwihv5nkixbsv1cxiqkd93y4rk5n6s74pc1j"))))
    (build-system perl-build-system)
    (propagated-inputs
     `(("perl-xml-namespacesupport" ,perl-xml-namespacesupport)
       ("perl-xml-sax-base" ,perl-xml-sax-base)))
    (arguments
     `(#:phases (modify-phases %standard-phases
                  (add-before
                   'install 'augment-path
                   ;; The install target tries to load the newly-installed
                   ;; XML::SAX module, but can't find it, so we need to tell
                   ;; perl where to look.
                   (lambda* (#:key outputs #:allow-other-keys)
                     (setenv "PERL5LIB"
                             (string-append (getenv "PERL5LIB") ":"
                                            (assoc-ref outputs "out")
                                            "/lib/perl5/site_perl")))))))
    (home-page "http://search.cpan.org/dist/XML-SAX")
    (synopsis "Perl API for XML")
    (description "XML::SAX consists of several framework classes for using and
building Perl SAX2 XML parsers, filters, and drivers.")
    (license (package-license perl))))

(define-public perl-xml-sax-base
  (package
    (name "perl-xml-sax-base")
    (version "1.08")
    (source
     (origin
       (method url-fetch)
       (uri (string-append "mirror://cpan/authors/id/G/GR/GRANTM/"
                           "XML-SAX-Base-" version ".tar.gz"))
       (sha256
        (base32
         "17i161rq1ngjlk0c8vdkrkkc56y1pf51k1g54y28py0micqp0qk6"))))
    (build-system perl-build-system)
    (home-page "http://search.cpan.org/dist/XML-SAX-Base")
    (synopsis "Base class for SAX Drivers and Filters")
    (description "This module has a very simple task - to be a base class for
PerlSAX drivers and filters.  It's default behaviour is to pass the input
directly to the output unchanged.  It can be useful to use this module as a
base class so you don't have to, for example, implement the characters()
callback.")
    (license (package-license perl))))

(define-public perl-xml-simple
  (package
    (name "perl-xml-simple")
    (version "2.20")
    (source (origin
             (method url-fetch)
             (uri (string-append
                   "mirror://cpan/authors/id/G/GR/GRANTM/XML-Simple-"
                   version ".tar.gz"))
             (sha256
              (base32
               "0jj3jiray1l4pi9wkjcpxjc3v431whdwx5aqnhgdm4i7h3817zsw"))))
    (build-system perl-build-system)
    (propagated-inputs
     `(("perl-xml-parser" ,perl-xml-parser)))
    (license (package-license perl))
    (synopsis "Perl module for easy reading/writing of XML files")
    (description
     "The XML::Simple module provides a simple API layer on top of an
underlying XML parsing module (either XML::Parser or one of the SAX2
parser modules).")
    (home-page "http://search.cpan.org/~grantm/XML-Simple-2.20/lib/XML/Simple.pm")))

(define-public perl-xml-regexp
  (package
    (name "perl-xml-regexp")
    (version "0.04")
    (source (origin
             (method url-fetch)
             (uri (string-append
                   "mirror://cpan/authors/id/T/TJ/TJMATHER/XML-RegExp-"
                   version ".tar.gz"))
             (sha256
              (base32
               "0m7wj00a2kik7wj0azhs1zagwazqh3hlz4255n75q21nc04r06fz"))))
    (build-system perl-build-system)
    (inputs
     `(("perl-xml-parser" ,perl-xml-parser)))
    (license (package-license perl))
    (synopsis "Perl regular expressions for XML tokens")
    (description
     "XML::RegExp contains regular expressions for the following XML tokens:
BaseChar, Ideographic, Letter, Digit, Extender, CombiningChar, NameChar,
EntityRef, CharRef, Reference, Name, NmToken, and AttValue.")
    (home-page "http://search.cpan.org/~tjmather/XML-RegExp/lib/XML/RegExp.pm")))

(define-public perl-xml-dom
  (package
    (name "perl-xml-dom")
    (version "1.44")
    (source (origin
             (method url-fetch)
             (uri (string-append
                   "mirror://cpan/authors/id/T/TJ/TJMATHER/XML-DOM-"
                   version ".tar.gz"))
             (sha256
              (base32
               "1r0ampc88ni3sjpzr583k86076qg399arfm9xirv3cw49k3k5bzn"))))
    (build-system perl-build-system)
    (propagated-inputs
     `(("perl-libwww" ,perl-libwww)
       ("perl-libxml" ,perl-libxml)
       ("perl-xml-regexp" ,perl-xml-regexp)))
    (license (package-license perl))
    (synopsis
     "Perl module for building DOM Level 1 compliant document structures")
    (description
     "This module extends the XML::Parser module by Clark Cooper.  The
XML::Parser module is built on top of XML::Parser::Expat, which is a lower
level interface to James Clark's expat library.  XML::DOM::Parser is derived
from XML::Parser.  It parses XML strings or files and builds a data structure
that conforms to the API of the Document Object Model.")
    (home-page "http://search.cpan.org/~tjmather/XML-DOM-1.44/lib/XML/DOM.pm")))

(define-public perl-xml-compile-tester
  (package
    (name "perl-xml-compile-tester")
    (version "0.90")
    (source (origin
              (method url-fetch)
              (uri (string-append "mirror://cpan/authors/id/M/MA/MARKOV/"
                                  "XML-Compile-Tester-" version ".tar.gz"))
              (sha256
               (base32
                "1bcl8x8cyacqv9yjp97aq9qq85sy8wv78kd8c16yd9yw3by4cpp1"))))
    (build-system perl-build-system)
    (propagated-inputs
     `(("perl-log-report" ,perl-log-report)
       ("perl-test-deep" ,perl-test-deep)))
    (home-page "http://search.cpan.org/dist/XML-Compile-Tester")
    (synopsis "XML::Compile related regression testing")
    (description
     "The @code{XML::Compile} module suite has extensive regression testing.
This module provide functions which simplify writing tests for
@code{XML::Compile} related distributions.")
    (license (package-license perl))))

(define-public perl-xml-compile
  (package
    (name "perl-xml-compile")
    (version "1.51")
    (source (origin
              (method url-fetch)
              (uri (string-append "mirror://cpan/authors/id/M/MA/MARKOV/"
                                  "XML-Compile-" version ".tar.gz"))
              (sha256
               (base32
                "06fj4zf0yh4kf3kx4bhwrmrjr6al40nasasbgfhn8f1zxwkmm8f2"))))
    (build-system perl-build-system)
    (propagated-inputs
     `(("perl-log-report" ,perl-log-report)
       ("perl-xml-compile-tester" ,perl-xml-compile-tester)
       ("perl-xml-libxml" ,perl-xml-libxml)
       ("perl-test-deep" ,perl-test-deep)))
    (home-page "http://search.cpan.org/dist/XML-Compile")
    (synopsis "Compilation-based XML processing")
    (description
     "@code{XML::Compile} can be used to translate a Perl data-structure into
XML or XML into a Perl data-structure, both directions under rigid control by
a schema.")
    (license (package-license perl))))

(define-public perl-xml-compile-cache
  (package
    (name "perl-xml-compile-cache")
    (version "1.04")
    (source (origin
              (method url-fetch)
              (uri (string-append "mirror://cpan/authors/id/M/MA/MARKOV/"
                                  "XML-Compile-Cache-" version ".tar.gz"))
              (sha256
               (base32
                "1689dm54n7wb0n0cl9n77vk0kvg0mcckn2hz9ahigjhvazah8740"))))
    (build-system perl-build-system)
    (propagated-inputs
     `(("perl-log-report" ,perl-log-report)
       ("perl-xml-compile" ,perl-xml-compile)
       ("perl-xml-compile-tester" ,perl-xml-compile-tester)
       ("perl-xml-libxml-simple" ,perl-xml-libxml-simple)))
    (home-page "http://search.cpan.org/dist/XML-Compile-Cache")
    (synopsis "Cache compiled XML translators")
    (description
     "This package provides methods to cache compiled XML translators.")
    (license (package-license perl))))

(define-public perl-xml-compile-soap
  (package
    (name "perl-xml-compile-soap")
    (version "3.13")
    (source (origin
              (method url-fetch)
              (uri (string-append "mirror://cpan/authors/id/M/MA/MARKOV/"
                                  "XML-Compile-SOAP-" version ".tar.gz"))
              (sha256
               (base32
                "08qw63l78040nh37xzapbqp43g6s5l67bvskf3dyyizlarjx5mi4"))))
    (build-system perl-build-system)
    (propagated-inputs
     `(("perl-file-slurp-tiny" ,perl-file-slurp-tiny)
       ("perl-libwww" ,perl-libwww)
       ("perl-log-report" ,perl-log-report)
       ("perl-xml-compile" ,perl-xml-compile)
       ("perl-xml-compile-cache" ,perl-xml-compile-cache)
       ("perl-xml-compile-tester" ,perl-xml-compile-tester)))
    (home-page "http://search.cpan.org/dist/XML-Compile-SOAP")
    (synopsis "Base-class for SOAP implementations")
    (description
     "This module provides a class to handle the SOAP protocol.  The first
implementation is @url{SOAP1.1,
http://www.w3.org/TR/2000/NOTE-SOAP-20000508/}, which is still most often
used.")
    (license (package-license perl))))

(define-public perl-xml-compile-wsdl11
  (package
    (name "perl-xml-compile-wsdl11")
    (version "3.04")
    (source (origin
              (method url-fetch)
              (uri (string-append "mirror://cpan/authors/id/M/MA/MARKOV/"
                                  "XML-Compile-WSDL11-" version ".tar.gz"))
              (sha256
               (base32
                "0pyikwnfwpangvnkf5dbdagy4z93ag9824f1ax5qaibc3ghca8kv"))))
    (build-system perl-build-system)
    (propagated-inputs
     `(("perl-log-report" ,perl-log-report)
       ("perl-xml-compile" ,perl-xml-compile)
       ("perl-xml-compile-cache" ,perl-xml-compile-cache)
       ("perl-xml-compile-soap" ,perl-xml-compile-soap)))
    (home-page "http://search.cpan.org/dist/XML-Compile-WSDL11")
    (synopsis "Create SOAP messages defined by WSDL 1.1")
    (description
     "This module understands WSDL version 1.1.  A WSDL file defines a set of
messages to be send and received over SOAP connections.  This involves
encoding of the message to be send into XML, sending the message to the
server, collect the answer, and finally decoding the XML to Perl.")
    (license (package-license perl))))

(define-public pugixml
  (package
    (name "pugixml")
    (version "1.6")
    (source
     (origin
      (method url-fetch)
      (uri (string-append "https://github.com/zeux/pugixml/archive/v"
                          version ".tar.gz"))
      (file-name (string-append name "-" version ".tar.gz"))
      (sha256
       (base32
        "0czbcv9aqf2rw3s9cljz2wb1f4zbhd07wnj7ykklklccl0ipfnwi"))))
    (build-system cmake-build-system)
    (arguments
     `(#:tests? #f
       #:out-of-source? #f
       #:phases (modify-phases %standard-phases
                  (add-before
                   'configure 'chdir
                   (lambda _
                     (chdir "scripts")
                     #t)))))
    (home-page "http://pugixml.org")
    (synopsis "Light-weight, simple and fast XML parser for C++ with XPath support")
    (description
     "pugixml is a C++ XML processing library, which consists of a DOM-like
interface with rich traversal/modification capabilities, a fast XML parser
which constructs the DOM tree from an XML file/buffer, and an XPath 1.0
implementation for complex data-driven tree queries.  Full Unicode support is
also available, with Unicode interface variants and conversions between
different Unicode encodings which happen automatically during
parsing/saving.")
    (license license:expat)))

(define-public xmlto
  (package
    (name "xmlto")
    (version "0.0.28")
    (source
     (origin
      (method url-fetch)
      (uri (string-append
            "https://fedorahosted.org/releases/x/m/xmlto/xmlto-"
            version ".tar.bz2"))
      (sha256
       (base32
        "0xhj8b2pwp4vhl9y16v3dpxpsakkflfamr191mprzsspg4xdyc0i"))))
    (build-system gnu-build-system)
    (arguments
     ;; Make sure the reference to util-linux's 'getopt' is kept in 'xmlto'.
     '(#:configure-flags (list (string-append "GETOPT="
                                              (assoc-ref %build-inputs
                                                         "util-linux")
                                              "/bin/getopt"))))
    (inputs
     `(("util-linux" ,util-linux)                 ; for 'getopt'
       ("libxml2" ,libxml2)                       ; for 'xmllint'
       ("libxslt" ,libxslt)))                     ; for 'xsltproc'
    (home-page "http://cyberelk.net/tim/software/xmlto/")
    (synopsis "Front-end to an XSL toolchain")
    (description
     "Xmlto is a front-end to an XSL toolchain.  It chooses an appropriate
stylesheet for the conversion you want and applies it using an external
XSL-T processor.  It also performs any necessary post-processing.")
    (license license:gpl2+)))

(define-public xmlsec
  (package
    (name "xmlsec")
    (version "1.2.20")
    (source (origin
             (method url-fetch)
             (uri (string-append "https://www.aleksey.com/xmlsec/download/"
                                 name "1-" version ".tar.gz"))
             (sha256
              (base32
               "01bkbv2y3x8d1sf4dcln1x3y2jyj391s3208d9a2ndhglly5j89j"))))
    (build-system gnu-build-system)
    (propagated-inputs ; according to xmlsec1.pc
     `(("libxml2" ,libxml2)
       ("libxslt" ,libxslt)))
    (inputs
     `(("gnutls" ,gnutls)
       ("libgcrypt" ,libgcrypt)
       ("libltdl" ,libltdl)))
    (home-page "http://www.libexpat.org/")
    (synopsis "XML Security Library")
    (description
     "The XML Security Library is a C library based on Libxml2.  It
supports XML security standards such as XML Signature, XML Encryption,
Canonical XML (part of Libxml2) and Exclusive Canonical XML (part of
Libxml2).")
    (license (license:x11-style "file://COPYING"
                                "See 'COPYING' in the distribution."))))

(define-public minixml
  (package
    (name "minixml")
    (version "2.9")
    (source (origin
              (method url-fetch)
              (uri (string-append "http://www.msweet.org/files/project3/mxml-"
                                  version ".tar.gz"))
              (sha256
               (base32
                "14pzhlfidj5v1qbxy7a59yn4jz9pnjrs2zwalz228jsq7ijm9vfd"))))
    (build-system gnu-build-system)
    (arguments
     `(#:tests? #f))  ;no "check" target
    (home-page "http://www.minixml.org/")
    (synopsis "Small XML parsing library")
    (description
     "Mini-XML is a small C library to read and write XML files and strings in
UTF-8 and UTF-16 encoding.")
    ;; LGPL 2.0+ with additional exceptions for static linking
    (license license:lgpl2.0+)))

;; TinyXML is an unmaintained piece of software, so the patches and build
;; system massaging have no upstream potential.
(define-public tinyxml
  (package
    (name "tinyxml")
    (version "2.6.2")
    (source (origin
              (method url-fetch)
              (uri (string-append "mirror://sourceforge/tinyxml/tinyxml_"
                                  (string-join (string-split version #\.) "_")
                                  ".tar.gz"))
              (sha256
               (base32
                "14smciid19lvkxqznfig77jxn5s4iq3jpb47vh5a6zcaqp7gvg8m"))
              (patches (search-patches "tinyxml-use-stl.patch"))))
    (build-system gnu-build-system)
    ;; This library is missing *a lot* of the steps to make it usable, so we
    ;; have to add them here, like every other distro must do.
    (arguments
     `(#:phases
       (modify-phases %standard-phases
         (delete 'configure)
         (add-after 'build 'build-shared-library
           (lambda _
             (zero? (system* "g++" "-Wall" "-O2" "-shared" "-fpic"
                             "tinyxml.cpp" "tinyxmlerror.cpp"
                             "tinyxmlparser.cpp" "tinystr.cpp"
                             "-o" "libtinyxml.so"))))
         (replace 'check
           (lambda _ (zero? (system "./xmltest"))))
         (replace 'install
           (lambda* (#:key outputs #:allow-other-keys)
             (let* ((out (assoc-ref outputs "out"))
                    (include (string-append out "/include"))
                    (lib (string-append out "/lib"))
                    (pkgconfig (string-append out "/lib/pkgconfig"))
                    (doc (string-append out "/share/doc")))
               ;; Install libs and headers.
               (install-file "libtinyxml.so" lib)
               (install-file "tinystr.h" include)
               (install-file "tinyxml.h" include)
               ;; Generate and install pkg-config file.
               (mkdir-p pkgconfig)
               ;; Software such as Kodi expect this file to be present, but
               ;; it's not provided in the source code.
               (call-with-output-file (string-append pkgconfig "/tinyxml.pc")
                 (lambda (port)
                   (format port "prefix=~a
exec_prefix=${prefix}
libdir=${exec_prefix}/lib
includedir=${prefix}/include

Name: TinyXML
Description: A simple, small, C++ XML parser
Version: ~a
Libs: -L${libdir} -ltinyxml
Cflags: -I${includedir}
"
                           out ,version)))
               ;; Install docs.
               (mkdir-p doc)
               (copy-recursively "docs" (string-append doc "tinyxml"))
               #t))))))
    (synopsis "Small XML parser for C++")
    (description "TinyXML is a small and simple XML parsing library for the
C++ programming langauge.")
    (home-page "http://www.grinninglizard.com/tinyxml/index.html")
    (license license:zlib)))

(define-public xmlstarlet
 (package
   (name "xmlstarlet")
   (version "1.6.1")
   (source
    (origin
      (method url-fetch)
      (uri (string-append "mirror://sourceforge/xmlstar/xmlstarlet/"
                          version "/xmlstarlet-" version ".tar.gz"))
      (sha256
       (base32
        "1jp737nvfcf6wyb54fla868yrr39kcbijijmjpyk4lrpyg23in0m"))))
   (build-system gnu-build-system)
   (inputs
    `(("libxslt" ,libxslt)
      ("libxml2" ,libxml2)))
   (home-page "http://xmlstar.sourceforge.net/")
   (synopsis "Command line XML toolkit")
   (description "XMLStarlet is a set of command line utilities which can be
used to transform, query, validate, and edit XML documents.  XPath is used to
match and extract data, and elements can be added, deleted or modified using
XSLT and EXSLT.")
   (license license:x11)))<|MERGE_RESOLUTION|>--- conflicted
+++ resolved
@@ -7,11 +7,8 @@
 ;;; Copyright © 2015, 2016 Mark H Weaver <mhw@netris.org>
 ;;; Copyright © 2015 Efraim Flashner <efraim@flashner.co.il>
 ;;; Copyright © 2015 Raimon Grau <raimonster@gmail.com>
-<<<<<<< HEAD
 ;;; Copyright © 2016 Mathieu Lirzin <mthl@gnu.org>
-=======
 ;;; Copyright © 2016 Leo Famulari <leo@famulari.name>
->>>>>>> 624d4e2e
 ;;;
 ;;; This file is part of GNU Guix.
 ;;;
@@ -49,12 +46,7 @@
 (define-public expat
   (package
     (name "expat")
-<<<<<<< HEAD
     (version "2.1.1")
-=======
-    (replacement expat/fixed)
-    (version "2.1.0")
->>>>>>> 624d4e2e
     (source (origin
              (method url-fetch)
              (uri (string-append "mirror://sourceforge/expat/expat/"
@@ -70,15 +62,6 @@
 stream-oriented parser in which an application registers handlers for
 things the parser might find in the XML document (like start tags).")
     (license license:expat)))
-
-(define expat/fixed
-  (package
-    (inherit expat)
-    (source (origin
-              (inherit (package-source expat))
-              (patches (search-patches "expat-CVE-2015-1283.patch"
-                                       "expat-CVE-2015-1283-refix.patch"
-                                       "expat-CVE-2016-0718.patch"))))))
 
 (define-public libxml2
   (package

--- conflicted
+++ resolved
@@ -684,7 +684,17 @@
          "-DINSTALL_SHAREDIR=share")
        #:phases
        (modify-phases %standard-phases
-<<<<<<< HEAD
+         ;; Apply this patch that's only needed on ARM.
+         ,@(if (and (not (%current-target-system))
+                    (string=? "armhf-linux" (%current-system)))
+               `((add-after 'unpack 'apply-patch
+                   (lambda* (#:key inputs #:allow-other-keys)
+                     (let ((patch (assoc-ref inputs "gcc-ice-patch")))
+                       (invoke "patch" "-p1" "--force"
+                               "--input" patch)
+                       #t))))
+               '())
+
          (add-after 'unpack 'unbundle
            (lambda _
              ;; The bundled PCRE in MariaDB has a patch that was upstreamed
@@ -752,25 +762,6 @@
                            "--skip-test-list=unstable-tests"))
                  (format #t "test suite not run~%"))
              #t))
-=======
-
-         ;; Apply this patch that's only needed on ARM.
-         ,@(if (and (not (%current-target-system))
-                    (string=? "armhf-linux" (%current-system)))
-               `((add-after 'unpack 'apply-patch
-                   (lambda* (#:key inputs #:allow-other-keys)
-                     (let ((patch (assoc-ref inputs "gcc-ice-patch")))
-                       (invoke "patch" "-p1" "--force"
-                               "--input" patch)
-                       #t))))
-               '())
-
-         (add-before
-          'configure 'pre-configure
-          (lambda _
-            (setenv "CONFIG_SHELL" (which "sh"))
-            #t))
->>>>>>> 48d7ac17
          (add-after
           'install 'post-install
           (lambda* (#:key outputs #:allow-other-keys)

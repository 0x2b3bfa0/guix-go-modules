--- conflicted
+++ resolved
@@ -88,14 +88,8 @@
              ("TB"  (expt 10 12))
              (""    1)
              (_
-<<<<<<< HEAD
-              (leave (_ "error: unknown unit: ~a~%") unit)
-              (exit 1))))
-        (leave (_ "error: invalid number: ~a") numstr))))
-=======
               (leave (_ "unknown unit: ~a~%") unit))))
         (leave (_ "invalid number: ~a~%") numstr))))
->>>>>>> 2b6bdf7e
 
 (define %options
   ;; Specification of the command-line options.
@@ -116,11 +110,7 @@
                       (let ((amount (size->number arg)))
                         (if arg
                             (alist-cons 'min-freed amount result)
-<<<<<<< HEAD
-                            (leave (_ "error: invalid amount of storage: ~a~%")
-=======
                             (leave (_ "invalid amount of storage: ~a~%")
->>>>>>> 2b6bdf7e
                                    arg))))
                      (#f result)))))
         (option '(#\d "delete") #f #f
